// Licensed to the Apache Software Foundation (ASF) under one
// or more contributor license agreements.  See the NOTICE file
// distributed with this work for additional information
// regarding copyright ownership.  The ASF licenses this file
// to you under the Apache License, Version 2.0 (the
// "License"); you may not use this file except in compliance
// with the License.  You may obtain a copy of the License at
//
//   http://www.apache.org/licenses/LICENSE-2.0
//
// Unless required by applicable law or agreed to in writing,
// software distributed under the License is distributed on an
// "AS IS" BASIS, WITHOUT WARRANTIES OR CONDITIONS OF ANY
// KIND, either express or implied.  See the License for the
// specific language governing permissions and limitations
// under the License.

//! The table implementation.

use super::helpers::{expr_applicable_for_cols, pruned_partition_list};
use super::{ListingTableUrl, PartitionedFile};
use std::collections::{HashMap, HashSet};
use std::{any::Any, str::FromStr, sync::Arc};

use crate::datasource::{
    create_ordering,
    file_format::{file_compression_type::FileCompressionType, FileFormat},
    physical_plan::FileSinkConfig,
};
use crate::execution::context::SessionState;
use datafusion_catalog::TableProvider;
use datafusion_catalog_listing::metadata::apply_metadata_filters;
use datafusion_common::{config_err, DataFusionError, Result};
use datafusion_datasource::file_scan_config::{FileScanConfig, FileScanConfigBuilder};
<<<<<<< HEAD
use datafusion_datasource::schema_adapter::DefaultSchemaAdapterFactory;
use datafusion_execution::config::SessionConfig;
=======
use datafusion_datasource::metadata::MetadataColumn;
>>>>>>> 4e258ff0
use datafusion_expr::dml::InsertOp;
use datafusion_expr::{Expr, TableProviderFilterPushDown};
use datafusion_expr::{SortExpr, TableType};
use datafusion_physical_plan::empty::EmptyExec;
use datafusion_physical_plan::{ExecutionPlan, Statistics};

use arrow::datatypes::{DataType, Field, Schema, SchemaBuilder, SchemaRef};
use datafusion_common::{
    config_datafusion_err, internal_err, plan_err, project_schema, Constraints, SchemaExt,
};
use datafusion_execution::cache::{
    cache_manager::FileStatisticsCache, cache_unit::DefaultFileStatisticsCache,
};
use datafusion_physical_expr::{LexOrdering, PhysicalSortRequirement};

use async_trait::async_trait;
use datafusion_catalog::Session;
use datafusion_common::stats::Precision;
use datafusion_datasource::compute_all_files_statistics;
use datafusion_datasource::file_groups::FileGroup;
use datafusion_physical_expr_common::sort_expr::LexRequirement;
use futures::{future, stream, Stream, StreamExt, TryStreamExt};
use itertools::Itertools;
use object_store::ObjectStore;

/// Configuration for creating a [`ListingTable`]
///
///
#[derive(Debug, Clone)]
pub struct ListingTableConfig {
    /// Paths on the `ObjectStore` for creating `ListingTable`.
    /// They should share the same schema and object store.
    pub table_paths: Vec<ListingTableUrl>,
    /// Optional `SchemaRef` for the to be created `ListingTable`.
    ///
    /// See details on [`ListingTableConfig::with_schema`]
    pub file_schema: Option<SchemaRef>,
    /// Optional [`ListingOptions`] for the to be created [`ListingTable`].
    ///
    /// See details on [`ListingTableConfig::with_listing_options`]
    pub options: Option<ListingOptions>,
}

impl ListingTableConfig {
    /// Creates new [`ListingTableConfig`] for reading the specified URL
    pub fn new(table_path: ListingTableUrl) -> Self {
        let table_paths = vec![table_path];
        Self {
            table_paths,
            file_schema: None,
            options: None,
        }
    }

    /// Creates new [`ListingTableConfig`] with multiple table paths.
    ///
    /// See [`Self::infer_options`] for details on what happens with multiple paths
    pub fn new_with_multi_paths(table_paths: Vec<ListingTableUrl>) -> Self {
        Self {
            table_paths,
            file_schema: None,
            options: None,
        }
    }
    /// Set the `schema` for the overall [`ListingTable`]
    ///
    /// [`ListingTable`] will automatically coerce, when possible, the schema
    /// for individual files to match this schema.
    ///
    /// If a schema is not provided, it is inferred using
    /// [`Self::infer_schema`].
    ///
    /// If the schema is provided, it must contain only the fields in the file
    /// without the table partitioning columns.
    pub fn with_schema(self, schema: SchemaRef) -> Self {
        Self {
            table_paths: self.table_paths,
            file_schema: Some(schema),
            options: self.options,
        }
    }

    /// Add `listing_options` to [`ListingTableConfig`]
    ///
    /// If not provided, format and other options are inferred via
    /// [`Self::infer_options`].
    pub fn with_listing_options(self, listing_options: ListingOptions) -> Self {
        Self {
            table_paths: self.table_paths,
            file_schema: self.file_schema,
            options: Some(listing_options),
        }
    }

    /// Returns a tuple of `(file_extension, optional compression_extension)`
    ///
    /// For example a path ending with blah.test.csv.gz returns `("csv", Some("gz"))`
    /// For example a path ending with blah.test.csv returns `("csv", None)`
    fn infer_file_extension_and_compression_type(
        path: &str,
    ) -> Result<(String, Option<String>)> {
        let mut exts = path.rsplit('.');

        let splitted = exts.next().unwrap_or("");

        let file_compression_type = FileCompressionType::from_str(splitted)
            .unwrap_or(FileCompressionType::UNCOMPRESSED);

        if file_compression_type.is_compressed() {
            let splitted2 = exts.next().unwrap_or("");
            Ok((splitted2.to_string(), Some(splitted.to_string())))
        } else {
            Ok((splitted.to_string(), None))
        }
    }

    /// Infer `ListingOptions` based on `table_path` and file suffix.
    ///
    /// The format is inferred based on the first `table_path`.
    pub async fn infer_options(self, state: &dyn Session) -> Result<Self> {
        let store = if let Some(url) = self.table_paths.first() {
            state.runtime_env().object_store(url)?
        } else {
            return Ok(self);
        };

        let file = self
            .table_paths
            .first()
            .unwrap()
            .list_all_files(state, store.as_ref(), "")
            .await?
            .next()
            .await
            .ok_or_else(|| DataFusionError::Internal("No files for table".into()))??;

        let (file_extension, maybe_compression_type) =
            ListingTableConfig::infer_file_extension_and_compression_type(
                file.location.as_ref(),
            )?;

        let mut format_options = HashMap::new();
        if let Some(ref compression_type) = maybe_compression_type {
            format_options
                .insert("format.compression".to_string(), compression_type.clone());
        }
        let state = state.as_any().downcast_ref::<SessionState>().unwrap();
        let file_format = state
            .get_file_format_factory(&file_extension)
            .ok_or(config_datafusion_err!(
                "No file_format found with extension {file_extension}"
            ))?
            .create(state, &format_options)?;

        let listing_file_extension =
            if let Some(compression_type) = maybe_compression_type {
                format!("{}.{}", &file_extension, &compression_type)
            } else {
                file_extension
            };

        let listing_options = ListingOptions::new(file_format)
            .with_file_extension(listing_file_extension)
            .with_target_partitions(state.config().target_partitions())
            .with_collect_stat(state.config().collect_statistics());

        Ok(Self {
            table_paths: self.table_paths,
            file_schema: self.file_schema,
            options: Some(listing_options),
        })
    }

    /// Infer the [`SchemaRef`] based on `table_path`s.
    ///
    /// This method infers the table schema using the first `table_path`.
    /// See [`ListingOptions::infer_schema`] for more details
    ///
    /// # Errors
    /// * if `self.options` is not set. See [`Self::with_listing_options`]
    pub async fn infer_schema(self, state: &dyn Session) -> Result<Self> {
        match self.options {
            Some(options) => {
                let schema = if let Some(url) = self.table_paths.first() {
                    options.infer_schema(state, url).await?
                } else {
                    Arc::new(Schema::empty())
                };

                Ok(Self {
                    table_paths: self.table_paths,
                    file_schema: Some(schema),
                    options: Some(options),
                })
            }
            None => internal_err!("No `ListingOptions` set for inferring schema"),
        }
    }

    /// Convenience method to call both [`Self::infer_options`] and [`Self::infer_schema`]
    pub async fn infer(self, state: &dyn Session) -> Result<Self> {
        self.infer_options(state).await?.infer_schema(state).await
    }

    /// Infer the partition columns from `table_paths`.
    ///
    /// # Errors
    /// * if `self.options` is not set. See [`Self::with_listing_options`]
    pub async fn infer_partitions_from_path(self, state: &dyn Session) -> Result<Self> {
        match self.options {
            Some(options) => {
                let Some(url) = self.table_paths.first() else {
                    return config_err!("No table path found");
                };
                let partitions = options
                    .infer_partitions(state, url)
                    .await?
                    .into_iter()
                    .map(|col_name| {
                        (
                            col_name,
                            DataType::Dictionary(
                                Box::new(DataType::UInt16),
                                Box::new(DataType::Utf8),
                            ),
                        )
                    })
                    .collect::<Vec<_>>();
                let options = options.with_table_partition_cols(partitions);
                Ok(Self {
                    table_paths: self.table_paths,
                    file_schema: self.file_schema,
                    options: Some(options),
                })
            }
            None => config_err!("No `ListingOptions` set for inferring schema"),
        }
    }
}

/// Options for creating a [`ListingTable`]
#[derive(Clone, Debug)]
pub struct ListingOptions {
    /// A suffix on which files should be filtered (leave empty to
    /// keep all files on the path)
    pub file_extension: String,
    /// The file format
    pub format: Arc<dyn FileFormat>,
    /// The expected partition column names in the folder structure.
    /// See [Self::with_table_partition_cols] for details
    pub table_partition_cols: Vec<(String, DataType)>,
    /// Set true to try to guess statistics from the files.
    /// This can add a lot of overhead as it will usually require files
    /// to be opened and at least partially parsed.
    pub collect_stat: bool,
    /// Group files to avoid that the number of partitions exceeds
    /// this limit
    pub target_partitions: usize,
    /// Optional pre-known sort order(s). Must be `SortExpr`s.
    ///
    /// DataFusion may take advantage of this ordering to omit sorts
    /// or use more efficient algorithms. Currently sortedness must be
    /// provided if it is known by some external mechanism, but may in
    /// the future be automatically determined, for example using
    /// parquet metadata.
    ///
    /// See <https://github.com/apache/datafusion/issues/4177>
    ///
    /// NOTE: This attribute stores all equivalent orderings (the outer `Vec`)
    ///       where each ordering consists of an individual lexicographic
    ///       ordering (encapsulated by a `Vec<Expr>`). If there aren't
    ///       multiple equivalent orderings, the outer `Vec` will have a
    ///       single element.
    pub file_sort_order: Vec<Vec<SortExpr>>,
    /// Additional columns to include in the table schema, based on the metadata of the files.
    /// See [Self::with_metadata_cols] for details.
    pub metadata_cols: Vec<MetadataColumn>,
}

impl ListingOptions {
    /// Creates an options instance with the given format
    /// Default values:
    /// - use default file extension filter
    /// - no input partition to discover
    /// - one target partition
    /// - do not collect statistics
    pub fn new(format: Arc<dyn FileFormat>) -> Self {
        Self {
            file_extension: format.get_ext(),
            format,
            table_partition_cols: vec![],
            collect_stat: false,
            target_partitions: 1,
            file_sort_order: vec![],
            metadata_cols: vec![],
        }
    }

    /// Set options from [`SessionConfig`] and returns self.
    ///
    /// Currently this sets `target_partitions` and `collect_stat`
    /// but if more options are added in the future that need to be coordinated
    /// they will be synchronized thorugh this method.
    pub fn with_session_config_options(mut self, config: &SessionConfig) -> Self {
        self = self.with_target_partitions(config.target_partitions());
        self = self.with_collect_stat(config.collect_statistics());
        self
    }

    /// Set file extension on [`ListingOptions`] and returns self.
    ///
    /// # Example
    /// ```
    /// # use std::sync::Arc;
    /// # use datafusion::prelude::SessionContext;
    /// # use datafusion::datasource::{listing::ListingOptions, file_format::parquet::ParquetFormat};
    ///
    /// let listing_options = ListingOptions::new(Arc::new(
    ///     ParquetFormat::default()
    ///   ))
    ///   .with_file_extension(".parquet");
    ///
    /// assert_eq!(listing_options.file_extension, ".parquet");
    /// ```
    pub fn with_file_extension(mut self, file_extension: impl Into<String>) -> Self {
        self.file_extension = file_extension.into();
        self
    }

    /// Optionally set file extension on [`ListingOptions`] and returns self.
    ///
    /// If `file_extension` is `None`, the file extension will not be changed
    ///
    /// # Example
    /// ```
    /// # use std::sync::Arc;
    /// # use datafusion::prelude::SessionContext;
    /// # use datafusion::datasource::{listing::ListingOptions, file_format::parquet::ParquetFormat};
    /// let extension = Some(".parquet");
    /// let listing_options = ListingOptions::new(Arc::new(
    ///     ParquetFormat::default()
    ///   ))
    ///   .with_file_extension_opt(extension);
    ///
    /// assert_eq!(listing_options.file_extension, ".parquet");
    /// ```
    pub fn with_file_extension_opt<S>(mut self, file_extension: Option<S>) -> Self
    where
        S: Into<String>,
    {
        if let Some(file_extension) = file_extension {
            self.file_extension = file_extension.into();
        }
        self
    }

    /// Set `table partition columns` on [`ListingOptions`] and returns self.
    ///
    /// "partition columns," used to support [Hive Partitioning], are
    /// columns added to the data that is read, based on the folder
    /// structure where the data resides.
    ///
    /// For example, give the following files in your filesystem:
    ///
    /// ```text
    /// /mnt/nyctaxi/year=2022/month=01/tripdata.parquet
    /// /mnt/nyctaxi/year=2021/month=12/tripdata.parquet
    /// /mnt/nyctaxi/year=2021/month=11/tripdata.parquet
    /// ```
    ///
    /// A [`ListingTable`] created at `/mnt/nyctaxi/` with partition
    /// columns "year" and "month" will include new `year` and `month`
    /// columns while reading the files. The `year` column would have
    /// value `2022` and the `month` column would have value `01` for
    /// the rows read from
    /// `/mnt/nyctaxi/year=2022/month=01/tripdata.parquet`
    ///
    ///# Notes
    ///
    /// - If only one level (e.g. `year` in the example above) is
    ///   specified, the other levels are ignored but the files are
    ///   still read.
    ///
    /// - Files that don't follow this partitioning scheme will be
    ///   ignored.
    ///
    /// - Since the columns have the same value for all rows read from
    ///   each individual file (such as dates), they are typically
    ///   dictionary encoded for efficiency. You may use
    ///   [`wrap_partition_type_in_dict`] to request a
    ///   dictionary-encoded type.
    ///
    /// - The partition columns are solely extracted from the file path. Especially they are NOT part of the parquet files itself.
    ///
    /// # Example
    ///
    /// ```
    /// # use std::sync::Arc;
    /// # use arrow::datatypes::DataType;
    /// # use datafusion::prelude::col;
    /// # use datafusion::datasource::{listing::ListingOptions, file_format::parquet::ParquetFormat};
    ///
    /// // listing options for files with paths such as  `/mnt/data/col_a=x/col_b=y/data.parquet`
    /// // `col_a` and `col_b` will be included in the data read from those files
    /// let listing_options = ListingOptions::new(Arc::new(
    ///     ParquetFormat::default()
    ///   ))
    ///   .with_table_partition_cols(vec![("col_a".to_string(), DataType::Utf8),
    ///       ("col_b".to_string(), DataType::Utf8)]);
    ///
    /// assert_eq!(listing_options.table_partition_cols, vec![("col_a".to_string(), DataType::Utf8),
    ///     ("col_b".to_string(), DataType::Utf8)]);
    /// ```
    ///
    /// [Hive Partitioning]: https://docs.cloudera.com/HDPDocuments/HDP2/HDP-2.1.3/bk_system-admin-guide/content/hive_partitioned_tables.html
    /// [`wrap_partition_type_in_dict`]: crate::datasource::physical_plan::wrap_partition_type_in_dict
    pub fn with_table_partition_cols(
        mut self,
        table_partition_cols: Vec<(String, DataType)>,
    ) -> Self {
        self.table_partition_cols = table_partition_cols;
        self
    }

    /// Set metadata columns on [`ListingOptions`] and returns self.
    ///
    /// "metadata columns" are columns that are computed from the `ObjectMeta` of the files from object store.
    ///
    /// Available metadata columns:
    /// - `location`: The full path to the object
    /// - `last_modified`: The last modified time
    /// - `size`: The size in bytes of the object
    ///
    /// For example, given the following files in object store:
    ///
    /// ```text
    /// /mnt/nyctaxi/tripdata01.parquet
    /// /mnt/nyctaxi/tripdata02.parquet
    /// /mnt/nyctaxi/tripdata03.parquet
    /// ```
    ///
    /// If the `last_modified` field in the `ObjectMeta` for `tripdata01.parquet` is `2024-01-01 12:00:00`,
    /// then the table schema will include a column named `last_modified` with the value `2024-01-01 12:00:00`
    /// for all rows read from `tripdata01.parquet`.
    ///
    /// | <other columns> | last_modified         |
    /// |-----------------|-----------------------|
    /// | ...             | 2024-01-01 12:00:00   |
    /// | ...             | 2024-01-02 15:30:00   |
    /// | ...             | 2024-01-03 09:15:00   |
    ///
    /// # Example
    /// ```
    /// # use std::sync::Arc;
    /// # use datafusion::datasource::{listing::ListingOptions, file_format::parquet::ParquetFormat};
    /// # use datafusion_datasource::metadata::MetadataColumn;
    ///
    /// let listing_options = ListingOptions::new(Arc::new(
    ///     ParquetFormat::default()
    ///   ))
    ///   .with_metadata_cols(vec![MetadataColumn::LastModified]);
    ///
    /// assert_eq!(listing_options.metadata_cols, vec![MetadataColumn::LastModified]);
    /// ```
    pub fn with_metadata_cols(mut self, metadata_cols: Vec<MetadataColumn>) -> Self {
        self.metadata_cols = metadata_cols;
        self
    }

    /// Set stat collection on [`ListingOptions`] and returns self.
    ///
    /// ```
    /// # use std::sync::Arc;
    /// # use datafusion::datasource::{listing::ListingOptions, file_format::parquet::ParquetFormat};
    ///
    /// let listing_options = ListingOptions::new(Arc::new(
    ///     ParquetFormat::default()
    ///   ))
    ///   .with_collect_stat(true);
    ///
    /// assert_eq!(listing_options.collect_stat, true);
    /// ```
    pub fn with_collect_stat(mut self, collect_stat: bool) -> Self {
        self.collect_stat = collect_stat;
        self
    }

    /// Set number of target partitions on [`ListingOptions`] and returns self.
    ///
    /// ```
    /// # use std::sync::Arc;
    /// # use datafusion::datasource::{listing::ListingOptions, file_format::parquet::ParquetFormat};
    ///
    /// let listing_options = ListingOptions::new(Arc::new(
    ///     ParquetFormat::default()
    ///   ))
    ///   .with_target_partitions(8);
    ///
    /// assert_eq!(listing_options.target_partitions, 8);
    /// ```
    pub fn with_target_partitions(mut self, target_partitions: usize) -> Self {
        self.target_partitions = target_partitions;
        self
    }

    /// Set file sort order on [`ListingOptions`] and returns self.
    ///
    /// ```
    /// # use std::sync::Arc;
    /// # use datafusion::prelude::col;
    /// # use datafusion::datasource::{listing::ListingOptions, file_format::parquet::ParquetFormat};
    ///
    ///  // Tell datafusion that the files are sorted by column "a"
    ///  let file_sort_order = vec![vec![
    ///    col("a").sort(true, true)
    ///  ]];
    ///
    /// let listing_options = ListingOptions::new(Arc::new(
    ///     ParquetFormat::default()
    ///   ))
    ///   .with_file_sort_order(file_sort_order.clone());
    ///
    /// assert_eq!(listing_options.file_sort_order, file_sort_order);
    /// ```
    pub fn with_file_sort_order(mut self, file_sort_order: Vec<Vec<SortExpr>>) -> Self {
        self.file_sort_order = file_sort_order;
        self
    }

    /// Infer the schema of the files at the given path on the provided object store.
    ///
    /// If the table_path contains one or more files (i.e. it is a directory /
    /// prefix of files) their schema is merged by calling [`FileFormat::infer_schema`]
    ///
    /// Note: The inferred schema does not include any partitioning columns.
    ///
    /// This method is called as part of creating a [`ListingTable`].
    pub async fn infer_schema<'a>(
        &'a self,
        state: &dyn Session,
        table_path: &'a ListingTableUrl,
    ) -> Result<SchemaRef> {
        let store = state.runtime_env().object_store(table_path)?;

        let files: Vec<_> = table_path
            .list_all_files(state, store.as_ref(), &self.file_extension)
            .await?
            // Empty files cannot affect schema but may throw when trying to read for it
            .try_filter(|object_meta| future::ready(object_meta.size > 0))
            .try_collect()
            .await?;

        let schema = self.format.infer_schema(state, &store, &files).await?;

        Ok(schema)
    }

    /// Validates that the metadata columns do not already exist in the schema,
    /// and that there are no duplicate metadata columns of the same variant.
    pub fn validate_metadata_cols(&self, schema: &SchemaRef) -> Result<()> {
        let mut seen = HashSet::with_capacity(self.metadata_cols.len());

        for col in self.metadata_cols.iter() {
            // Check if column already exists in the schema
            if schema.column_with_name(col.name()).is_some() {
                return plan_err!("Column {} already exists in schema", col);
            }

            // Check for duplicate metadata columns
            if !seen.insert(col.clone()) {
                return plan_err!("Duplicate metadata column: {}", col);
            }
        }

        Ok(())
    }

    /// Infers the partition columns stored in `LOCATION` and compares
    /// them with the columns provided in `PARTITIONED BY` to help prevent
    /// accidental corrupts of partitioned tables.
    ///
    /// Allows specifying partial partitions.
    pub async fn validate_partitions(
        &self,
        state: &dyn Session,
        table_path: &ListingTableUrl,
    ) -> Result<()> {
        if self.table_partition_cols.is_empty() {
            return Ok(());
        }

        if !table_path.is_collection() {
            return plan_err!(
                "Can't create a partitioned table backed by a single file, \
                perhaps the URL is missing a trailing slash?"
            );
        }

        let inferred = self.infer_partitions(state, table_path).await?;

        // no partitioned files found on disk
        if inferred.is_empty() {
            return Ok(());
        }

        let table_partition_names = self
            .table_partition_cols
            .iter()
            .map(|(col_name, _)| col_name.clone())
            .collect_vec();

        if inferred.len() < table_partition_names.len() {
            return plan_err!(
                "Inferred partitions to be {:?}, but got {:?}",
                inferred,
                table_partition_names
            );
        }

        // match prefix to allow creating tables with partial partitions
        for (idx, col) in table_partition_names.iter().enumerate() {
            if &inferred[idx] != col {
                return plan_err!(
                    "Inferred partitions to be {:?}, but got {:?}",
                    inferred,
                    table_partition_names
                );
            }
        }

        Ok(())
    }

    /// Infer the partitioning at the given path on the provided object store.
    /// For performance reasons, it doesn't read all the files on disk
    /// and therefore may fail to detect invalid partitioning.
    pub(crate) async fn infer_partitions(
        &self,
        state: &dyn Session,
        table_path: &ListingTableUrl,
    ) -> Result<Vec<String>> {
        let store = state.runtime_env().object_store(table_path)?;

        // only use 10 files for inference
        // This can fail to detect inconsistent partition keys
        // A DFS traversal approach of the store can help here
        let files: Vec<_> = table_path
            .list_all_files(state, store.as_ref(), &self.file_extension)
            .await?
            .take(10)
            .try_collect()
            .await?;

        let stripped_path_parts = files.iter().map(|file| {
            table_path
                .strip_prefix(&file.location)
                .unwrap()
                .collect_vec()
        });

        let partition_keys = stripped_path_parts
            .map(|path_parts| {
                path_parts
                    .into_iter()
                    .rev()
                    .skip(1) // get parents only; skip the file itself
                    .rev()
                    .map(|s| s.split('=').take(1).collect())
                    .collect_vec()
            })
            .collect_vec();

        match partition_keys.into_iter().all_equal_value() {
            Ok(v) => Ok(v),
            Err(None) => Ok(vec![]),
            Err(Some(diff)) => {
                let mut sorted_diff = [diff.0, diff.1];
                sorted_diff.sort();
                plan_err!("Found mixed partition values on disk {:?}", sorted_diff)
            }
        }
    }
}

/// Reads data from one or more files as a single table.
///
/// Implements [`TableProvider`], a DataFusion data source. The files are read
/// using an  [`ObjectStore`] instance, for example from local files or objects
/// from AWS S3.
///
/// # Reading Directories
/// For example, given the `table1` directory (or object store prefix)
///
/// ```text
/// table1
///  ├── file1.parquet
///  └── file2.parquet
/// ```
///
/// A `ListingTable` would read the files `file1.parquet` and `file2.parquet` as
/// a single table, merging the schemas if the files have compatible but not
/// identical schemas.
///
/// Given the `table2` directory (or object store prefix)
///
/// ```text
/// table2
///  ├── date=2024-06-01
///  │    ├── file3.parquet
///  │    └── file4.parquet
///  └── date=2024-06-02
///       └── file5.parquet
/// ```
///
/// A `ListingTable` would read the files `file3.parquet`, `file4.parquet`, and
/// `file5.parquet` as a single table, again merging schemas if necessary.
///
/// Given the hive style partitioning structure (e.g,. directories named
/// `date=2024-06-01` and `date=2026-06-02`), `ListingTable` also adds a `date`
/// column when reading the table:
/// * The files in `table2/date=2024-06-01` will have the value `2024-06-01`
/// * The files in `table2/date=2024-06-02` will have the value `2024-06-02`.
///
/// If the query has a predicate like `WHERE date = '2024-06-01'`
/// only the corresponding directory will be read.
///
/// `ListingTable` also supports limit, filter and projection pushdown for formats that
/// support it as such as Parquet.
///
/// # See Also
///
/// 1. [`ListingTableConfig`]: Configuration options
/// 1. [`DataSourceExec`]: `ExecutionPlan` used by `ListingTable`
///
/// [`DataSourceExec`]: crate::datasource::source::DataSourceExec
///
/// # Example: Read a directory of parquet files using a [`ListingTable`]
///
/// ```no_run
/// # use datafusion::prelude::SessionContext;
/// # use datafusion::error::Result;
/// # use std::sync::Arc;
/// # use datafusion::datasource::{
/// #   listing::{
/// #      ListingOptions, ListingTable, ListingTableConfig, ListingTableUrl,
/// #   },
/// #   file_format::parquet::ParquetFormat,
/// # };
/// # #[tokio::main]
/// # async fn main() -> Result<()> {
/// let ctx = SessionContext::new();
/// let session_state = ctx.state();
/// let table_path = "/path/to/parquet";
///
/// // Parse the path
/// let table_path = ListingTableUrl::parse(table_path)?;
///
/// // Create default parquet options
/// let file_format = ParquetFormat::new();
/// let listing_options = ListingOptions::new(Arc::new(file_format))
///   .with_file_extension(".parquet");
///
/// // Resolve the schema
/// let resolved_schema = listing_options
///    .infer_schema(&session_state, &table_path)
///    .await?;
///
/// let config = ListingTableConfig::new(table_path)
///   .with_listing_options(listing_options)
///   .with_schema(resolved_schema);
///
/// // Create a new TableProvider
/// let provider = Arc::new(ListingTable::try_new(config)?);
///
/// // This provider can now be read as a dataframe:
/// let df = ctx.read_table(provider.clone());
///
/// // or registered as a named table:
/// ctx.register_table("my_table", provider);
///
/// # Ok(())
/// # }
/// ```
#[derive(Debug, Clone)]
pub struct ListingTable {
    table_paths: Vec<ListingTableUrl>,
    /// `file_schema` contains only the columns physically stored in the data files themselves.
    ///     - Represents the actual fields found in files like Parquet, CSV, etc.
    ///     - Used when reading the raw data from files
    file_schema: SchemaRef,
    /// `table_schema` combines `file_schema` + partition columns + metadata columns
    ///     - Partition columns are derived from directory paths (not stored in files)
    ///     - These are columns like "year=2022/month=01" in paths like `/data/year=2022/month=01/file.parquet`
    table_schema: SchemaRef,
    options: ListingOptions,
    definition: Option<String>,
    collected_statistics: FileStatisticsCache,
    constraints: Constraints,
    column_defaults: HashMap<String, Expr>,
}

impl ListingTable {
<<<<<<< HEAD
    /// Create new [`ListingTable`]
    ///
    /// See documentation and example on [`ListingTable`] and [`ListingTableConfig`]
=======
    /// Create new [`ListingTable`] that lists the FS to get the files
    /// to scan. See [`ListingTable`] for and example.
    ///
    /// Takes a `ListingTableConfig` as input which requires an `ObjectStore` and `table_path`.
    /// `ListingOptions` and `SchemaRef` are optional.  If they are not
    /// provided the file type is inferred based on the file suffix.
    /// If the schema is provided then it must be resolved before creating the table
    /// and should contain the fields of the file without the extended table columns,
    /// i.e. the partitioning and metadata columns.
>>>>>>> 4e258ff0
    pub fn try_new(config: ListingTableConfig) -> Result<Self> {
        let file_schema = config
            .file_schema
            .ok_or_else(|| DataFusionError::Internal("No schema provided.".into()))?;

        let options = config.options.ok_or_else(|| {
            DataFusionError::Internal("No ListingOptions provided".into())
        })?;

        // Add the partition columns to the file schema
        let mut builder = SchemaBuilder::from(file_schema.as_ref().to_owned());
        for (part_col_name, part_col_type) in &options.table_partition_cols {
            builder.push(Field::new(part_col_name, part_col_type.clone(), false));
        }

        // Validate and add metadata columns to the schema
        options.validate_metadata_cols(&file_schema)?;
        for col in &options.metadata_cols {
            builder.push(col.field());
        }

        let table_schema = Arc::new(
            builder
                .finish()
                .with_metadata(file_schema.metadata().clone()),
        );

        let table = Self {
            table_paths: config.table_paths,
            file_schema,
            table_schema,
            options,
            definition: None,
            collected_statistics: Arc::new(DefaultFileStatisticsCache::default()),
            constraints: Constraints::empty(),
            column_defaults: HashMap::new(),
        };

        Ok(table)
    }

    /// Assign constraints
    pub fn with_constraints(mut self, constraints: Constraints) -> Self {
        self.constraints = constraints;
        self
    }

    /// Assign column defaults
    pub fn with_column_defaults(
        mut self,
        column_defaults: HashMap<String, Expr>,
    ) -> Self {
        self.column_defaults = column_defaults;
        self
    }

    /// Set the [`FileStatisticsCache`] used to cache parquet file statistics.
    ///
    /// Setting a statistics cache on the `SessionContext` can avoid refetching statistics
    /// multiple times in the same session.
    ///
    /// If `None`, creates a new [`DefaultFileStatisticsCache`] scoped to this query.
    pub fn with_cache(mut self, cache: Option<FileStatisticsCache>) -> Self {
        self.collected_statistics =
            cache.unwrap_or_else(|| Arc::new(DefaultFileStatisticsCache::default()));
        self
    }

    /// Specify the SQL definition for this table, if any
    pub fn with_definition(mut self, definition: Option<String>) -> Self {
        self.definition = definition;
        self
    }

    /// Get paths ref
    pub fn table_paths(&self) -> &Vec<ListingTableUrl> {
        &self.table_paths
    }

    /// Get options ref
    pub fn options(&self) -> &ListingOptions {
        &self.options
    }

    /// If file_sort_order is specified, creates the appropriate physical expressions
    fn try_create_output_ordering(&self) -> Result<Vec<LexOrdering>> {
        create_ordering(&self.table_schema, &self.options.file_sort_order)
    }

    fn partition_column_fields(&self) -> Result<Vec<&Field>> {
        self.options
            .table_partition_cols
            .iter()
            .map(|col| Ok(self.table_schema.field_with_name(&col.0)?))
            .collect::<Result<Vec<_>>>()
    }

    fn partition_column_names(&self) -> Result<impl Iterator<Item = &str>> {
        Ok(self
            .options
            .table_partition_cols
            .iter()
            .map(|col| col.0.as_str()))
    }

    fn metadata_column_names(&self) -> impl Iterator<Item = &str> {
        self.options.metadata_cols.iter().map(|col| col.name())
    }

    fn metadata_columns(&self) -> &Vec<MetadataColumn> {
        &self.options.metadata_cols
    }
}

// Expressions can be used for extended columns (partition/metadata) pruning if they can be evaluated using
// only the extended columns and there are extended columns.
fn can_be_evaluated_for_extended_col_pruning(
    extended_column_names: &[&str],
    expr: &Expr,
) -> bool {
    !extended_column_names.is_empty()
        && expr_applicable_for_cols(extended_column_names, expr)
}

#[async_trait]
impl TableProvider for ListingTable {
    fn as_any(&self) -> &dyn Any {
        self
    }

    fn schema(&self) -> SchemaRef {
        Arc::clone(&self.table_schema)
    }

    fn constraints(&self) -> Option<&Constraints> {
        Some(&self.constraints)
    }

    fn table_type(&self) -> TableType {
        TableType::Base
    }

    async fn scan(
        &self,
        state: &dyn Session,
        projection: Option<&Vec<usize>>,
        filters: &[Expr],
        limit: Option<usize>,
    ) -> Result<Arc<dyn ExecutionPlan>> {
        // extract types of extended columns (partition + metadata columns)
        let partition_col_names = self.partition_column_names()?.collect::<Vec<_>>();
        let metadata_col_names = self.metadata_column_names().collect::<Vec<_>>();

        // If the filters can be resolved using only partition/metadata cols, there is no need to
        // push it down to the TableScan, otherwise, `unhandled` pruning predicates will be generated
        let (partition_filters, filters): (Vec<_>, Vec<_>) =
            filters.iter().cloned().partition(|filter| {
                can_be_evaluated_for_extended_col_pruning(&partition_col_names, filter)
            });
        let (metadata_filters, filters): (Vec<_>, Vec<_>) =
            filters.iter().cloned().partition(|filter| {
                can_be_evaluated_for_extended_col_pruning(&metadata_col_names, filter)
            });

        // We should not limit the number of partitioned files to scan if there are filters and limit
        // at the same time. This is because the limit should be applied after the filters are applied.
        let statistic_file_limit = if filters.is_empty() { limit } else { None };

        let (mut partitioned_file_lists, statistics) = self
            .list_files_for_scan(
                state,
                &partition_filters,
                &metadata_filters,
                statistic_file_limit,
            )
            .await?;

        // if no files need to be read, return an `EmptyExec`
        if partitioned_file_lists.is_empty() {
            let projected_schema = project_schema(&self.schema(), projection)?;
            return Ok(Arc::new(EmptyExec::new(projected_schema)));
        }

        let output_ordering = self.try_create_output_ordering()?;
        match state
            .config_options()
            .execution
            .split_file_groups_by_statistics
            .then(|| {
                output_ordering.first().map(|output_ordering| {
                    FileScanConfig::split_groups_by_statistics_with_target_partitions(
                        &self.table_schema,
                        &partitioned_file_lists,
                        output_ordering,
                        self.options.target_partitions,
                    )
                })
            })
            .flatten()
        {
            Some(Err(e)) => log::debug!("failed to split file groups by statistics: {e}"),
            Some(Ok(new_groups)) => {
                if new_groups.len() <= self.options.target_partitions {
                    partitioned_file_lists = new_groups;
                } else {
                    log::debug!("attempted to split file groups by statistics, but there were more file groups than target_partitions; falling back to unordered")
                }
            }
            None => {} // no ordering required
        };

<<<<<<< HEAD
=======
        let filters = match conjunction(filters.to_vec()) {
            Some(expr) => {
                // NOTE: Use the table schema (NOT file schema) here because `expr` may contain references to partition/metadata columns.
                let table_df_schema = self.table_schema.as_ref().clone().to_dfschema()?;
                let filters = create_physical_expr(
                    &expr,
                    &table_df_schema,
                    state.execution_props(),
                )?;
                Some(filters)
            }
            None => None,
        };

>>>>>>> 4e258ff0
        let Some(object_store_url) =
            self.table_paths.first().map(ListingTableUrl::object_store)
        else {
            return Ok(Arc::new(EmptyExec::new(Arc::new(Schema::empty()))));
        };

        let table_partition_cols = self
            .partition_column_fields()?
            .into_iter()
            .cloned()
            .collect();

        let metadata_cols = self.metadata_columns().clone();

        // create the execution plan
        self.options
            .format
            .create_physical_plan(
                state,
                FileScanConfigBuilder::new(
                    object_store_url,
                    Arc::clone(&self.file_schema),
                    self.options.format.file_source(),
                )
                .with_file_groups(partitioned_file_lists)
                .with_constraints(self.constraints.clone())
                .with_statistics(statistics)
                .with_projection(projection.cloned())
                .with_limit(limit)
                .with_output_ordering(output_ordering)
                .with_table_partition_cols(table_partition_cols)
                .with_metadata_cols(metadata_cols)
                .build(),
            )
            .await
    }

    fn supports_filters_pushdown(
        &self,
        filters: &[&Expr],
    ) -> Result<Vec<TableProviderFilterPushDown>> {
        let extended_column_names = self
            .partition_column_names()?
            .chain(self.metadata_column_names())
            .collect::<Vec<_>>();

        filters
            .iter()
            .map(|filter| {
                if can_be_evaluated_for_extended_col_pruning(
                    &extended_column_names,
                    filter,
                ) {
                    // if filter can be handled by pruning from the extended columns, it is exact
                    return Ok(TableProviderFilterPushDown::Exact);
                }

                Ok(TableProviderFilterPushDown::Inexact)
            })
            .collect()
    }

    fn get_table_definition(&self) -> Option<&str> {
        self.definition.as_deref()
    }

    async fn insert_into(
        &self,
        state: &dyn Session,
        input: Arc<dyn ExecutionPlan>,
        insert_op: InsertOp,
    ) -> Result<Arc<dyn ExecutionPlan>> {
        // Check that the schema of the plan matches the schema of this table.
        self.schema()
            .logically_equivalent_names_and_types(&input.schema())?;

        let table_path = &self.table_paths()[0];
        if !table_path.is_collection() {
            return plan_err!(
                "Inserting into a ListingTable backed by a single file is not supported, URL is possibly missing a trailing `/`. \
                To append to an existing file use StreamTable, e.g. by using CREATE UNBOUNDED EXTERNAL TABLE"
            );
        }

        // Get the object store for the table path.
        let store = state.runtime_env().object_store(table_path)?;

        let file_list_stream = pruned_partition_list(
            state,
            store.as_ref(),
            table_path,
            &[],
            &self.options.file_extension,
            &self.options.table_partition_cols,
        )
        .await?;

        let file_group = file_list_stream.try_collect::<Vec<_>>().await?.into();
        let keep_partition_by_columns =
            state.config_options().execution.keep_partition_by_columns;

        // Sink related option, apart from format
        let config = FileSinkConfig {
            original_url: String::default(),
            object_store_url: self.table_paths()[0].object_store(),
            table_paths: self.table_paths().clone(),
            file_group,
            output_schema: self.schema(),
            table_partition_cols: self.options.table_partition_cols.clone(),
            insert_op,
            keep_partition_by_columns,
            file_extension: self.options().format.get_ext(),
        };

        let order_requirements = if !self.options().file_sort_order.is_empty() {
            // Multiple sort orders in outer vec are equivalent, so we pass only the first one
            let orderings = self.try_create_output_ordering()?;
            let Some(ordering) = orderings.first() else {
                return internal_err!(
                    "Expected ListingTable to have a sort order, but none found!"
                );
            };
            // Converts Vec<Vec<SortExpr>> into type required by execution plan to specify its required input ordering
            Some(LexRequirement::new(
                ordering
                    .into_iter()
                    .cloned()
                    .map(PhysicalSortRequirement::from)
                    .collect::<Vec<_>>(),
            ))
        } else {
            None
        };

        self.options()
            .format
            .create_writer_physical_plan(input, state, config, order_requirements)
            .await
    }

    fn get_column_default(&self, column: &str) -> Option<&Expr> {
        self.column_defaults.get(column)
    }
}

impl ListingTable {
    /// Get the list of files for a scan as well as the file level statistics.
    /// The list is grouped to let the execution plan know how the files should
    /// be distributed to different threads / executors.
    async fn list_files_for_scan<'a>(
        &'a self,
        ctx: &'a dyn Session,
        partition_filters: &'a [Expr],
        metadata_filters: &'a [Expr],
        limit: Option<usize>,
    ) -> Result<(Vec<FileGroup>, Statistics)> {
        let store = if let Some(url) = self.table_paths.first() {
            ctx.runtime_env().object_store(url)?
        } else {
            return Ok((vec![], Statistics::new_unknown(&self.file_schema)));
        };
        // list files (with partitions)
        let file_list = future::try_join_all(self.table_paths.iter().map(|table_path| {
            pruned_partition_list(
                ctx,
                store.as_ref(),
                table_path,
                partition_filters,
                &self.options.file_extension,
                &self.options.table_partition_cols,
            )
        }))
        .await?;
        let meta_fetch_concurrency =
            ctx.config_options().execution.meta_fetch_concurrency;
        let file_list = stream::iter(file_list).flatten_unordered(meta_fetch_concurrency);

        let metadata_cols = self.metadata_columns().clone();

        // collect the statistics if required by the config + filter out files that don't match the metadata filters
        let files = file_list
            .filter_map(|par_file| async {
                if metadata_cols.is_empty() {
                    return Some(par_file);
                }

                let Ok(par_file) = par_file else {
                    return Some(par_file);
                };

                apply_metadata_filters(par_file, metadata_filters, &metadata_cols)
                    .transpose()
            })
            .map(|part_file| async {
                let part_file = part_file?;
                let statistics = if self.options.collect_stat {
                    self.do_collect_statistics(ctx, &store, &part_file).await?
                } else {
                    Arc::new(Statistics::new_unknown(&self.file_schema))
                };
                Ok(part_file.with_statistics(statistics))
            })
            .boxed()
            .buffer_unordered(ctx.config_options().execution.meta_fetch_concurrency);

        let (file_group, inexact_stats) =
            get_files_with_limit(files, limit, self.options.collect_stat).await?;

        let file_groups = file_group.split_files(self.options.target_partitions);
        let (mut file_groups, mut stats) = compute_all_files_statistics(
            file_groups,
            self.schema(),
            self.options.collect_stat,
            inexact_stats,
        )?;
        let (schema_mapper, _) = DefaultSchemaAdapterFactory::from_schema(self.schema())
            .map_schema(self.file_schema.as_ref())?;
        stats.column_statistics =
            schema_mapper.map_column_statistics(&stats.column_statistics)?;
        file_groups.iter_mut().try_for_each(|file_group| {
            if let Some(stat) = file_group.statistics_mut() {
                stat.column_statistics =
                    schema_mapper.map_column_statistics(&stat.column_statistics)?;
            }
            Ok::<_, DataFusionError>(())
        })?;
        Ok((file_groups, stats))
    }

    /// Collects statistics for a given partitioned file.
    ///
    /// This method first checks if the statistics for the given file are already cached.
    /// If they are, it returns the cached statistics.
    /// If they are not, it infers the statistics from the file and stores them in the cache.
    async fn do_collect_statistics(
        &self,
        ctx: &dyn Session,
        store: &Arc<dyn ObjectStore>,
        part_file: &PartitionedFile,
    ) -> Result<Arc<Statistics>> {
        match self
            .collected_statistics
            .get_with_extra(&part_file.object_meta.location, &part_file.object_meta)
        {
            Some(statistics) => Ok(statistics),
            None => {
                let statistics = self
                    .options
                    .format
                    .infer_stats(
                        ctx,
                        store,
                        Arc::clone(&self.file_schema),
                        &part_file.object_meta,
                    )
                    .await?;
                let statistics = Arc::new(statistics);
                self.collected_statistics.put_with_extra(
                    &part_file.object_meta.location,
                    Arc::clone(&statistics),
                    &part_file.object_meta,
                );
                Ok(statistics)
            }
        }
    }
}

/// Processes a stream of partitioned files and returns a `FileGroup` containing the files.
///
/// This function collects files from the provided stream until either:
/// 1. The stream is exhausted
/// 2. The accumulated number of rows exceeds the provided `limit` (if specified)
///
/// # Arguments
/// * `files` - A stream of `Result<PartitionedFile>` items to process
/// * `limit` - An optional row count limit. If provided, the function will stop collecting files
///   once the accumulated number of rows exceeds this limit
/// * `collect_stats` - Whether to collect and accumulate statistics from the files
///
/// # Returns
/// A `Result` containing a `FileGroup` with the collected files
/// and a boolean indicating whether the statistics are inexact.
///
/// # Note
/// The function will continue processing files if statistics are not available or if the
/// limit is not provided. If `collect_stats` is false, statistics won't be accumulated
/// but files will still be collected.
async fn get_files_with_limit(
    files: impl Stream<Item = Result<PartitionedFile>>,
    limit: Option<usize>,
    collect_stats: bool,
) -> Result<(FileGroup, bool)> {
    let mut file_group = FileGroup::default();
    // Fusing the stream allows us to call next safely even once it is finished.
    let mut all_files = Box::pin(files.fuse());
    enum ProcessingState {
        ReadingFiles,
        ReachedLimit,
    }

    let mut state = ProcessingState::ReadingFiles;
    let mut num_rows = Precision::Absent;

    while let Some(file_result) = all_files.next().await {
        // Early exit if we've already reached our limit
        if matches!(state, ProcessingState::ReachedLimit) {
            break;
        }

        let file = file_result?;

        // Update file statistics regardless of state
        if collect_stats {
            if let Some(file_stats) = &file.statistics {
                num_rows = if file_group.is_empty() {
                    // For the first file, just take its row count
                    file_stats.num_rows
                } else {
                    // For subsequent files, accumulate the counts
                    num_rows.add(&file_stats.num_rows)
                };
            }
        }

        // Always add the file to our group
        file_group.push(file);

        // Check if we've hit the limit (if one was specified)
        if let Some(limit) = limit {
            if let Precision::Exact(row_count) = num_rows {
                if row_count > limit {
                    state = ProcessingState::ReachedLimit;
                }
            }
        }
    }
    // If we still have files in the stream, it means that the limit kicked
    // in, and the statistic could have been different had we processed the
    // files in a different order.
    let inexact_stats = all_files.next().await.is_some();
    Ok((file_group, inexact_stats))
}

#[cfg(test)]
mod tests {
    use super::*;
    use crate::datasource::file_format::csv::CsvFormat;
    use crate::datasource::file_format::json::JsonFormat;
    #[cfg(feature = "parquet")]
    use crate::datasource::file_format::parquet::ParquetFormat;
    use crate::datasource::{provider_as_source, DefaultTableSource, MemTable};
    use crate::execution::options::ArrowReadOptions;
    use crate::prelude::*;
    use crate::test::{columns, object_store::register_test_store};

    use arrow::compute::SortOptions;
    use arrow::record_batch::RecordBatch;
    use datafusion_common::stats::Precision;
    use datafusion_common::test_util::batches_to_string;
    use datafusion_common::{assert_contains, ScalarValue};
    use datafusion_expr::{BinaryExpr, LogicalPlanBuilder, Operator};
    use datafusion_physical_expr::PhysicalSortExpr;
    use datafusion_physical_plan::collect;
    use datafusion_physical_plan::ExecutionPlanProperties;

    use crate::test::object_store::{ensure_head_concurrency, make_test_store_and_state};
    use tempfile::TempDir;
    use url::Url;

    #[tokio::test]
    async fn read_single_file() -> Result<()> {
        let ctx = SessionContext::new_with_config(
            SessionConfig::new().with_collect_statistics(true),
        );

        let table = load_table(&ctx, "alltypes_plain.parquet").await?;
        let projection = None;
        let exec = table
            .scan(&ctx.state(), projection, &[], None)
            .await
            .expect("Scan table");

        assert_eq!(exec.children().len(), 0);
        assert_eq!(exec.output_partitioning().partition_count(), 1);

        // test metadata
        assert_eq!(
            exec.partition_statistics(None)?.num_rows,
            Precision::Exact(8)
        );
        assert_eq!(
            exec.partition_statistics(None)?.total_byte_size,
            Precision::Exact(671)
        );

        Ok(())
    }

    #[cfg(feature = "parquet")]
    #[tokio::test]
    async fn do_not_load_table_stats_by_default() -> Result<()> {
        use crate::datasource::file_format::parquet::ParquetFormat;

        let testdata = crate::test_util::parquet_test_data();
        let filename = format!("{}/{}", testdata, "alltypes_plain.parquet");
        let table_path = ListingTableUrl::parse(filename).unwrap();

        let ctx = SessionContext::new();
        let state = ctx.state();

        let opt = ListingOptions::new(Arc::new(ParquetFormat::default()));
        let schema = opt.infer_schema(&state, &table_path).await?;
        let config = ListingTableConfig::new(table_path.clone())
            .with_listing_options(opt)
            .with_schema(schema);
        let table = ListingTable::try_new(config)?;

        let exec = table.scan(&state, None, &[], None).await?;
        assert_eq!(exec.partition_statistics(None)?.num_rows, Precision::Absent);
        // TODO correct byte size: https://github.com/apache/datafusion/issues/14936
        assert_eq!(
            exec.partition_statistics(None)?.total_byte_size,
            Precision::Absent
        );

        let opt = ListingOptions::new(Arc::new(ParquetFormat::default()))
            .with_collect_stat(true);
        let schema = opt.infer_schema(&state, &table_path).await?;
        let config = ListingTableConfig::new(table_path)
            .with_listing_options(opt)
            .with_schema(schema);
        let table = ListingTable::try_new(config)?;

        let exec = table.scan(&state, None, &[], None).await?;
        assert_eq!(
            exec.partition_statistics(None)?.num_rows,
            Precision::Exact(8)
        );
        // TODO correct byte size: https://github.com/apache/datafusion/issues/14936
        assert_eq!(
            exec.partition_statistics(None)?.total_byte_size,
            Precision::Exact(671)
        );

        Ok(())
    }

    #[cfg(feature = "parquet")]
    #[tokio::test]
    async fn load_table_stats_when_no_stats() -> Result<()> {
        use crate::datasource::file_format::parquet::ParquetFormat;

        let testdata = crate::test_util::parquet_test_data();
        let filename = format!("{}/{}", testdata, "alltypes_plain.parquet");
        let table_path = ListingTableUrl::parse(filename).unwrap();

        let ctx = SessionContext::new();
        let state = ctx.state();

        let opt = ListingOptions::new(Arc::new(ParquetFormat::default()))
            .with_collect_stat(false);
        let schema = opt.infer_schema(&state, &table_path).await?;
        let config = ListingTableConfig::new(table_path)
            .with_listing_options(opt)
            .with_schema(schema);
        let table = ListingTable::try_new(config)?;

        let exec = table.scan(&state, None, &[], None).await?;
        assert_eq!(exec.partition_statistics(None)?.num_rows, Precision::Absent);
        assert_eq!(
            exec.partition_statistics(None)?.total_byte_size,
            Precision::Absent
        );

        Ok(())
    }

    #[cfg(feature = "parquet")]
    #[tokio::test]
    async fn test_try_create_output_ordering() {
        let testdata = crate::test_util::parquet_test_data();
        let filename = format!("{}/{}", testdata, "alltypes_plain.parquet");
        let table_path = ListingTableUrl::parse(filename).unwrap();

        let ctx = SessionContext::new();
        let state = ctx.state();
        let options = ListingOptions::new(Arc::new(ParquetFormat::default()));
        let schema = options.infer_schema(&state, &table_path).await.unwrap();

        use crate::datasource::file_format::parquet::ParquetFormat;
        use datafusion_physical_plan::expressions::col as physical_col;
        use std::ops::Add;

        // (file_sort_order, expected_result)
        let cases = vec![
            (vec![], Ok(vec![])),
            // sort expr, but non column
            (
                vec![vec![
                    col("int_col").add(lit(1)).sort(true, true),
                ]],
                Err("Expected single column reference in sort_order[0][0], got int_col + Int32(1)"),
            ),
            // ok with one column
            (
                vec![vec![col("string_col").sort(true, false)]],
                Ok(vec![LexOrdering::new(
                        vec![PhysicalSortExpr {
                            expr: physical_col("string_col", &schema).unwrap(),
                            options: SortOptions {
                                descending: false,
                                nulls_first: false,
                            },
                        }],
                )
                ])
            ),
            // ok with two columns, different options
            (
                vec![vec![
                    col("string_col").sort(true, false),
                    col("int_col").sort(false, true),
                ]],
                Ok(vec![LexOrdering::new(
                        vec![
                            PhysicalSortExpr::new_default(physical_col("string_col", &schema).unwrap())
                                        .asc()
                                        .nulls_last(),
                            PhysicalSortExpr::new_default(physical_col("int_col", &schema).unwrap())
                                        .desc()
                                        .nulls_first()
                        ],
                )
                ])
            ),
        ];

        for (file_sort_order, expected_result) in cases {
            let options = options.clone().with_file_sort_order(file_sort_order);

            let config = ListingTableConfig::new(table_path.clone())
                .with_listing_options(options)
                .with_schema(schema.clone());

            let table =
                ListingTable::try_new(config.clone()).expect("Creating the table");
            let ordering_result = table.try_create_output_ordering();

            match (expected_result, ordering_result) {
                (Ok(expected), Ok(result)) => {
                    assert_eq!(expected, result);
                }
                (Err(expected), Err(result)) => {
                    // can't compare the DataFusionError directly
                    let result = result.to_string();
                    let expected = expected.to_string();
                    assert_contains!(result.to_string(), expected);
                }
                (expected_result, ordering_result) => {
                    panic!(
                        "expected: {expected_result:#?}\n\nactual:{ordering_result:#?}"
                    );
                }
            }
        }
    }

    #[tokio::test]
    async fn read_empty_table() -> Result<()> {
        let ctx = SessionContext::new();
        let path = String::from("table/p1=v1/file.json");
        register_test_store(&ctx, &[(&path, 100)]);

        let format = JsonFormat::default();
        let ext = format.get_ext();

        let opt = ListingOptions::new(Arc::new(format))
            .with_file_extension(ext)
            .with_table_partition_cols(vec![(String::from("p1"), DataType::Utf8)])
            .with_target_partitions(4);

        let table_path = ListingTableUrl::parse("test:///table/").unwrap();
        let file_schema =
            Arc::new(Schema::new(vec![Field::new("a", DataType::Boolean, false)]));
        let config = ListingTableConfig::new(table_path)
            .with_listing_options(opt)
            .with_schema(file_schema);
        let table = ListingTable::try_new(config)?;

        assert_eq!(
            columns(&table.schema()),
            vec!["a".to_owned(), "p1".to_owned()]
        );

        // this will filter out the only file in the store
        let filter = Expr::not_eq(col("p1"), lit("v1"));

        let scan = table
            .scan(&ctx.state(), None, &[filter], None)
            .await
            .expect("Empty execution plan");

        assert!(scan.as_any().is::<EmptyExec>());
        assert_eq!(
            columns(&scan.schema()),
            vec!["a".to_owned(), "p1".to_owned()]
        );

        Ok(())
    }

    #[tokio::test]
    async fn test_assert_list_files_for_scan_grouping() -> Result<()> {
        // more expected partitions than files
        assert_list_files_for_scan_grouping(
            &[
                "bucket/key-prefix/file0",
                "bucket/key-prefix/file1",
                "bucket/key-prefix/file2",
                "bucket/key-prefix/file3",
                "bucket/key-prefix/file4",
            ],
            "test:///bucket/key-prefix/",
            12,
            5,
            Some(""),
        )
        .await?;

        // as many expected partitions as files
        assert_list_files_for_scan_grouping(
            &[
                "bucket/key-prefix/file0",
                "bucket/key-prefix/file1",
                "bucket/key-prefix/file2",
                "bucket/key-prefix/file3",
            ],
            "test:///bucket/key-prefix/",
            4,
            4,
            Some(""),
        )
        .await?;

        // more files as expected partitions
        assert_list_files_for_scan_grouping(
            &[
                "bucket/key-prefix/file0",
                "bucket/key-prefix/file1",
                "bucket/key-prefix/file2",
                "bucket/key-prefix/file3",
                "bucket/key-prefix/file4",
            ],
            "test:///bucket/key-prefix/",
            2,
            2,
            Some(""),
        )
        .await?;

        // no files => no groups
        assert_list_files_for_scan_grouping(
            &[],
            "test:///bucket/key-prefix/",
            2,
            0,
            Some(""),
        )
        .await?;

        // files that don't match the prefix
        assert_list_files_for_scan_grouping(
            &[
                "bucket/key-prefix/file0",
                "bucket/key-prefix/file1",
                "bucket/other-prefix/roguefile",
            ],
            "test:///bucket/key-prefix/",
            10,
            2,
            Some(""),
        )
        .await?;

        // files that don't match the prefix or the default file extention
        assert_list_files_for_scan_grouping(
            &[
                "bucket/key-prefix/file0.json",
                "bucket/key-prefix/file1.parquet",
                "bucket/other-prefix/roguefile.json",
            ],
            "test:///bucket/key-prefix/",
            10,
            1,
            None,
        )
        .await?;
        Ok(())
    }

    #[tokio::test]
    async fn test_assert_list_files_for_multi_path() -> Result<()> {
        // more expected partitions than files
        assert_list_files_for_multi_paths(
            &[
                "bucket/key1/file0",
                "bucket/key1/file1",
                "bucket/key1/file2",
                "bucket/key2/file3",
                "bucket/key2/file4",
                "bucket/key3/file5",
            ],
            &["test:///bucket/key1/", "test:///bucket/key2/"],
            12,
            5,
            Some(""),
        )
        .await?;

        // as many expected partitions as files
        assert_list_files_for_multi_paths(
            &[
                "bucket/key1/file0",
                "bucket/key1/file1",
                "bucket/key1/file2",
                "bucket/key2/file3",
                "bucket/key2/file4",
                "bucket/key3/file5",
            ],
            &["test:///bucket/key1/", "test:///bucket/key2/"],
            5,
            5,
            Some(""),
        )
        .await?;

        // more files as expected partitions
        assert_list_files_for_multi_paths(
            &[
                "bucket/key1/file0",
                "bucket/key1/file1",
                "bucket/key1/file2",
                "bucket/key2/file3",
                "bucket/key2/file4",
                "bucket/key3/file5",
            ],
            &["test:///bucket/key1/"],
            2,
            2,
            Some(""),
        )
        .await?;

        // no files => no groups
        assert_list_files_for_multi_paths(&[], &["test:///bucket/key1/"], 2, 0, Some(""))
            .await?;

        // files that don't match the prefix
        assert_list_files_for_multi_paths(
            &[
                "bucket/key1/file0",
                "bucket/key1/file1",
                "bucket/key1/file2",
                "bucket/key2/file3",
                "bucket/key2/file4",
                "bucket/key3/file5",
            ],
            &["test:///bucket/key3/"],
            2,
            1,
            Some(""),
        )
        .await?;

        // files that don't match the prefix or the default file ext
        assert_list_files_for_multi_paths(
            &[
                "bucket/key1/file0.json",
                "bucket/key1/file1.csv",
                "bucket/key1/file2.json",
                "bucket/key2/file3.csv",
                "bucket/key2/file4.json",
                "bucket/key3/file5.csv",
            ],
            &["test:///bucket/key1/", "test:///bucket/key3/"],
            2,
            2,
            None,
        )
        .await?;
        Ok(())
    }

    #[tokio::test]
    async fn test_assert_list_files_for_exact_paths() -> Result<()> {
        // more expected partitions than files
        assert_list_files_for_exact_paths(
            &[
                "bucket/key1/file0",
                "bucket/key1/file1",
                "bucket/key1/file2",
                "bucket/key2/file3",
                "bucket/key2/file4",
            ],
            12,
            5,
            Some(""),
        )
        .await?;

        // more files than meta_fetch_concurrency (32)
        let files: Vec<String> =
            (0..64).map(|i| format!("bucket/key1/file{i}")).collect();
        // Collect references to each string
        let file_refs: Vec<&str> = files.iter().map(|s| s.as_str()).collect();
        assert_list_files_for_exact_paths(file_refs.as_slice(), 5, 5, Some("")).await?;

        // as many expected partitions as files
        assert_list_files_for_exact_paths(
            &[
                "bucket/key1/file0",
                "bucket/key1/file1",
                "bucket/key1/file2",
                "bucket/key2/file3",
                "bucket/key2/file4",
            ],
            5,
            5,
            Some(""),
        )
        .await?;

        // more files as expected partitions
        assert_list_files_for_exact_paths(
            &[
                "bucket/key1/file0",
                "bucket/key1/file1",
                "bucket/key1/file2",
                "bucket/key2/file3",
                "bucket/key2/file4",
            ],
            2,
            2,
            Some(""),
        )
        .await?;

        // no files => no groups
        assert_list_files_for_exact_paths(&[], 2, 0, Some("")).await?;

        // files that don't match the default file ext
        assert_list_files_for_exact_paths(
            &[
                "bucket/key1/file0.json",
                "bucket/key1/file1.csv",
                "bucket/key1/file2.json",
                "bucket/key2/file3.csv",
                "bucket/key2/file4.json",
                "bucket/key3/file5.csv",
            ],
            2,
            2,
            None,
        )
        .await?;
        Ok(())
    }

    async fn load_table(
        ctx: &SessionContext,
        name: &str,
    ) -> Result<Arc<dyn TableProvider>> {
        let testdata = crate::test_util::parquet_test_data();
        let filename = format!("{testdata}/{name}");
        let table_path = ListingTableUrl::parse(filename).unwrap();

        let config = ListingTableConfig::new(table_path)
            .infer(&ctx.state())
            .await?;
        let table = ListingTable::try_new(config)?;
        Ok(Arc::new(table))
    }

    /// Check that the files listed by the table match the specified `output_partitioning`
    /// when the object store contains `files`.
    async fn assert_list_files_for_scan_grouping(
        files: &[&str],
        table_prefix: &str,
        target_partitions: usize,
        output_partitioning: usize,
        file_ext: Option<&str>,
    ) -> Result<()> {
        let ctx = SessionContext::new();
        register_test_store(&ctx, &files.iter().map(|f| (*f, 10)).collect::<Vec<_>>());

        let opt = ListingOptions::new(Arc::new(JsonFormat::default()))
            .with_file_extension_opt(file_ext)
            .with_target_partitions(target_partitions);

        let schema = Schema::new(vec![Field::new("a", DataType::Boolean, false)]);

        let table_path = ListingTableUrl::parse(table_prefix).unwrap();
        let config = ListingTableConfig::new(table_path)
            .with_listing_options(opt)
            .with_schema(Arc::new(schema));

        let table = ListingTable::try_new(config)?;

        let (file_list, _) = table
            .list_files_for_scan(&ctx.state(), &[], &[], None)
            .await?;

        assert_eq!(file_list.len(), output_partitioning);

        Ok(())
    }

    /// Check that the files listed by the table match the specified `output_partitioning`
    /// when the object store contains `files`.
    async fn assert_list_files_for_multi_paths(
        files: &[&str],
        table_prefix: &[&str],
        target_partitions: usize,
        output_partitioning: usize,
        file_ext: Option<&str>,
    ) -> Result<()> {
        let ctx = SessionContext::new();
        register_test_store(&ctx, &files.iter().map(|f| (*f, 10)).collect::<Vec<_>>());

        let opt = ListingOptions::new(Arc::new(JsonFormat::default()))
            .with_file_extension_opt(file_ext)
            .with_target_partitions(target_partitions);

        let schema = Schema::new(vec![Field::new("a", DataType::Boolean, false)]);

        let table_paths = table_prefix
            .iter()
            .map(|t| ListingTableUrl::parse(t).unwrap())
            .collect();
        let config = ListingTableConfig::new_with_multi_paths(table_paths)
            .with_listing_options(opt)
            .with_schema(Arc::new(schema));

        let table = ListingTable::try_new(config)?;

        let (file_list, _) = table
            .list_files_for_scan(&ctx.state(), &[], &[], None)
            .await?;

        assert_eq!(file_list.len(), output_partitioning);

        Ok(())
    }

    /// Check that the files listed by the table match the specified `output_partitioning`
    /// when the object store contains `files`, and validate that file metadata is fetched
    /// concurrently
    async fn assert_list_files_for_exact_paths(
        files: &[&str],
        target_partitions: usize,
        output_partitioning: usize,
        file_ext: Option<&str>,
    ) -> Result<()> {
        let ctx = SessionContext::new();
        let (store, _) = make_test_store_and_state(
            &files.iter().map(|f| (*f, 10)).collect::<Vec<_>>(),
        );

        let meta_fetch_concurrency = ctx
            .state()
            .config_options()
            .execution
            .meta_fetch_concurrency;
        let expected_concurrency = files.len().min(meta_fetch_concurrency);
        let head_blocking_store = ensure_head_concurrency(store, expected_concurrency);

        let url = Url::parse("test://").unwrap();
        ctx.register_object_store(&url, head_blocking_store.clone());

        let format = JsonFormat::default();

        let opt = ListingOptions::new(Arc::new(format))
            .with_file_extension_opt(file_ext)
            .with_target_partitions(target_partitions);

        let schema = Schema::new(vec![Field::new("a", DataType::Boolean, false)]);

        let table_paths = files
            .iter()
            .map(|t| ListingTableUrl::parse(format!("test:///{t}")).unwrap())
            .collect();
        let config = ListingTableConfig::new_with_multi_paths(table_paths)
            .with_listing_options(opt)
            .with_schema(Arc::new(schema));

        let table = ListingTable::try_new(config)?;

        let (file_list, _) = table.list_files_for_scan(&ctx.state(), &[], &[], None).await?;

        assert_eq!(file_list.len(), output_partitioning);

        Ok(())
    }

    #[tokio::test]
    async fn test_insert_into_append_new_json_files() -> Result<()> {
        let mut config_map: HashMap<String, String> = HashMap::new();
        config_map.insert("datafusion.execution.batch_size".into(), "10".into());
        config_map.insert(
            "datafusion.execution.soft_max_rows_per_output_file".into(),
            "10".into(),
        );
        helper_test_append_new_files_to_table(
            JsonFormat::default().get_ext(),
            FileCompressionType::UNCOMPRESSED,
            Some(config_map),
            2,
        )
        .await?;
        Ok(())
    }

    #[tokio::test]
    async fn test_insert_into_append_new_csv_files() -> Result<()> {
        let mut config_map: HashMap<String, String> = HashMap::new();
        config_map.insert("datafusion.execution.batch_size".into(), "10".into());
        config_map.insert(
            "datafusion.execution.soft_max_rows_per_output_file".into(),
            "10".into(),
        );
        helper_test_append_new_files_to_table(
            CsvFormat::default().get_ext(),
            FileCompressionType::UNCOMPRESSED,
            Some(config_map),
            2,
        )
        .await?;
        Ok(())
    }

    #[cfg(feature = "parquet")]
    #[tokio::test]
    async fn test_insert_into_append_2_new_parquet_files_defaults() -> Result<()> {
        let mut config_map: HashMap<String, String> = HashMap::new();
        config_map.insert("datafusion.execution.batch_size".into(), "10".into());
        config_map.insert(
            "datafusion.execution.soft_max_rows_per_output_file".into(),
            "10".into(),
        );
        helper_test_append_new_files_to_table(
            ParquetFormat::default().get_ext(),
            FileCompressionType::UNCOMPRESSED,
            Some(config_map),
            2,
        )
        .await?;
        Ok(())
    }

    #[cfg(feature = "parquet")]
    #[tokio::test]
    async fn test_insert_into_append_1_new_parquet_files_defaults() -> Result<()> {
        let mut config_map: HashMap<String, String> = HashMap::new();
        config_map.insert("datafusion.execution.batch_size".into(), "20".into());
        config_map.insert(
            "datafusion.execution.soft_max_rows_per_output_file".into(),
            "20".into(),
        );
        helper_test_append_new_files_to_table(
            ParquetFormat::default().get_ext(),
            FileCompressionType::UNCOMPRESSED,
            Some(config_map),
            1,
        )
        .await?;
        Ok(())
    }

    #[tokio::test]
    async fn test_insert_into_sql_csv_defaults() -> Result<()> {
        helper_test_insert_into_sql("csv", FileCompressionType::UNCOMPRESSED, "", None)
            .await?;
        Ok(())
    }

    #[tokio::test]
    async fn test_insert_into_sql_csv_defaults_header_row() -> Result<()> {
        helper_test_insert_into_sql(
            "csv",
            FileCompressionType::UNCOMPRESSED,
            "",
            Some(HashMap::from([("has_header".into(), "true".into())])),
        )
        .await?;
        Ok(())
    }

    #[tokio::test]
    async fn test_insert_into_sql_json_defaults() -> Result<()> {
        helper_test_insert_into_sql("json", FileCompressionType::UNCOMPRESSED, "", None)
            .await?;
        Ok(())
    }

    #[tokio::test]
    async fn test_insert_into_sql_parquet_defaults() -> Result<()> {
        helper_test_insert_into_sql(
            "parquet",
            FileCompressionType::UNCOMPRESSED,
            "",
            None,
        )
        .await?;
        Ok(())
    }

    #[tokio::test]
    async fn test_insert_into_sql_parquet_session_overrides() -> Result<()> {
        let mut config_map: HashMap<String, String> = HashMap::new();
        config_map.insert(
            "datafusion.execution.parquet.compression".into(),
            "zstd(5)".into(),
        );
        config_map.insert(
            "datafusion.execution.parquet.dictionary_enabled".into(),
            "false".into(),
        );
        config_map.insert(
            "datafusion.execution.parquet.dictionary_page_size_limit".into(),
            "100".into(),
        );
        config_map.insert(
            "datafusion.execution.parquet.statistics_enabled".into(),
            "none".into(),
        );
        config_map.insert(
            "datafusion.execution.parquet.max_statistics_size".into(),
            "10".into(),
        );
        config_map.insert(
            "datafusion.execution.parquet.max_row_group_size".into(),
            "5".into(),
        );
        config_map.insert(
            "datafusion.execution.parquet.created_by".into(),
            "datafusion test".into(),
        );
        config_map.insert(
            "datafusion.execution.parquet.column_index_truncate_length".into(),
            "50".into(),
        );
        config_map.insert(
            "datafusion.execution.parquet.data_page_row_count_limit".into(),
            "50".into(),
        );
        config_map.insert(
            "datafusion.execution.parquet.bloom_filter_on_write".into(),
            "true".into(),
        );
        config_map.insert(
            "datafusion.execution.parquet.bloom_filter_fpp".into(),
            "0.01".into(),
        );
        config_map.insert(
            "datafusion.execution.parquet.bloom_filter_ndv".into(),
            "1000".into(),
        );
        config_map.insert(
            "datafusion.execution.parquet.writer_version".into(),
            "2.0".into(),
        );
        config_map.insert(
            "datafusion.execution.parquet.write_batch_size".into(),
            "5".into(),
        );
        helper_test_insert_into_sql(
            "parquet",
            FileCompressionType::UNCOMPRESSED,
            "",
            Some(config_map),
        )
        .await?;
        Ok(())
    }

    #[tokio::test]
    async fn test_insert_into_append_new_parquet_files_session_overrides() -> Result<()> {
        let mut config_map: HashMap<String, String> = HashMap::new();
        config_map.insert("datafusion.execution.batch_size".into(), "10".into());
        config_map.insert(
            "datafusion.execution.soft_max_rows_per_output_file".into(),
            "10".into(),
        );
        config_map.insert(
            "datafusion.execution.parquet.compression".into(),
            "zstd(5)".into(),
        );
        config_map.insert(
            "datafusion.execution.parquet.dictionary_enabled".into(),
            "false".into(),
        );
        config_map.insert(
            "datafusion.execution.parquet.dictionary_page_size_limit".into(),
            "100".into(),
        );
        config_map.insert(
            "datafusion.execution.parquet.statistics_enabled".into(),
            "none".into(),
        );
        config_map.insert(
            "datafusion.execution.parquet.max_statistics_size".into(),
            "10".into(),
        );
        config_map.insert(
            "datafusion.execution.parquet.max_row_group_size".into(),
            "5".into(),
        );
        config_map.insert(
            "datafusion.execution.parquet.created_by".into(),
            "datafusion test".into(),
        );
        config_map.insert(
            "datafusion.execution.parquet.column_index_truncate_length".into(),
            "50".into(),
        );
        config_map.insert(
            "datafusion.execution.parquet.data_page_row_count_limit".into(),
            "50".into(),
        );
        config_map.insert(
            "datafusion.execution.parquet.encoding".into(),
            "delta_binary_packed".into(),
        );
        config_map.insert(
            "datafusion.execution.parquet.bloom_filter_on_write".into(),
            "true".into(),
        );
        config_map.insert(
            "datafusion.execution.parquet.bloom_filter_fpp".into(),
            "0.01".into(),
        );
        config_map.insert(
            "datafusion.execution.parquet.bloom_filter_ndv".into(),
            "1000".into(),
        );
        config_map.insert(
            "datafusion.execution.parquet.writer_version".into(),
            "2.0".into(),
        );
        config_map.insert(
            "datafusion.execution.parquet.write_batch_size".into(),
            "5".into(),
        );
        config_map.insert("datafusion.execution.batch_size".into(), "1".into());
        helper_test_append_new_files_to_table(
            ParquetFormat::default().get_ext(),
            FileCompressionType::UNCOMPRESSED,
            Some(config_map),
            2,
        )
        .await?;
        Ok(())
    }

    #[tokio::test]
    async fn test_insert_into_append_new_parquet_files_invalid_session_fails(
    ) -> Result<()> {
        let mut config_map: HashMap<String, String> = HashMap::new();
        config_map.insert(
            "datafusion.execution.parquet.compression".into(),
            "zstd".into(),
        );
        let e = helper_test_append_new_files_to_table(
            ParquetFormat::default().get_ext(),
            FileCompressionType::UNCOMPRESSED,
            Some(config_map),
            2,
        )
        .await
        .expect_err("Example should fail!");
        assert_eq!(e.strip_backtrace(), "Invalid or Unsupported Configuration: zstd compression requires specifying a level such as zstd(4)");

        Ok(())
    }

    async fn helper_test_append_new_files_to_table(
        file_type_ext: String,
        file_compression_type: FileCompressionType,
        session_config_map: Option<HashMap<String, String>>,
        expected_n_files_per_insert: usize,
    ) -> Result<()> {
        // Create the initial context, schema, and batch.
        let session_ctx = match session_config_map {
            Some(cfg) => {
                let config = SessionConfig::from_string_hash_map(&cfg)?;
                SessionContext::new_with_config(config)
            }
            None => SessionContext::new(),
        };

        // Create a new schema with one field called "a" of type Int32
        let schema = Arc::new(Schema::new(vec![Field::new(
            "column1",
            DataType::Int32,
            false,
        )]));

        let filter_predicate = Expr::BinaryExpr(BinaryExpr::new(
            Box::new(Expr::Column("column1".into())),
            Operator::GtEq,
            Box::new(Expr::Literal(ScalarValue::Int32(Some(0)), None)),
        ));

        // Create a new batch of data to insert into the table
        let batch = RecordBatch::try_new(
            schema.clone(),
            vec![Arc::new(arrow::array::Int32Array::from(vec![
                1, 2, 3, 4, 5, 6, 7, 8, 9, 10,
            ]))],
        )?;

        // Register appropriate table depending on file_type we want to test
        let tmp_dir = TempDir::new()?;
        match file_type_ext.as_str() {
            "csv" => {
                session_ctx
                    .register_csv(
                        "t",
                        tmp_dir.path().to_str().unwrap(),
                        CsvReadOptions::new()
                            .schema(schema.as_ref())
                            .file_compression_type(file_compression_type),
                    )
                    .await?;
            }
            "json" => {
                session_ctx
                    .register_json(
                        "t",
                        tmp_dir.path().to_str().unwrap(),
                        NdJsonReadOptions::default()
                            .schema(schema.as_ref())
                            .file_compression_type(file_compression_type),
                    )
                    .await?;
            }
            #[cfg(feature = "parquet")]
            "parquet" => {
                session_ctx
                    .register_parquet(
                        "t",
                        tmp_dir.path().to_str().unwrap(),
                        ParquetReadOptions::default().schema(schema.as_ref()),
                    )
                    .await?;
            }
            #[cfg(feature = "avro")]
            "avro" => {
                session_ctx
                    .register_avro(
                        "t",
                        tmp_dir.path().to_str().unwrap(),
                        AvroReadOptions::default().schema(schema.as_ref()),
                    )
                    .await?;
            }
            "arrow" => {
                session_ctx
                    .register_arrow(
                        "t",
                        tmp_dir.path().to_str().unwrap(),
                        ArrowReadOptions::default().schema(schema.as_ref()),
                    )
                    .await?;
            }
            _ => panic!("Unrecognized file extension {file_type_ext}"),
        }

        // Create and register the source table with the provided schema and inserted data
        let source_table = Arc::new(MemTable::try_new(
            schema.clone(),
            vec![vec![batch.clone(), batch.clone()]],
        )?);
        session_ctx.register_table("source", source_table.clone())?;
        // Convert the source table into a provider so that it can be used in a query
        let source = provider_as_source(source_table);
        let target = session_ctx.table_provider("t").await?;
        let target = Arc::new(DefaultTableSource::new(target));
        // Create a table scan logical plan to read from the source table
        let scan_plan = LogicalPlanBuilder::scan("source", source, None)?
            .filter(filter_predicate)?
            .build()?;
        // Since logical plan contains a filter, increasing parallelism is helpful.
        // Therefore, we will have 8 partitions in the final plan.
        // Create an insert plan to insert the source data into the initial table
        let insert_into_table =
            LogicalPlanBuilder::insert_into(scan_plan, "t", target, InsertOp::Append)?
                .build()?;
        // Create a physical plan from the insert plan
        let plan = session_ctx
            .state()
            .create_physical_plan(&insert_into_table)
            .await?;
        // Execute the physical plan and collect the results
        let res = collect(plan, session_ctx.task_ctx()).await?;
        // Insert returns the number of rows written, in our case this would be 6.

        insta::allow_duplicates! {insta::assert_snapshot!(batches_to_string(&res),@r###"
            +-------+
            | count |
            +-------+
            | 20    |
            +-------+
        "###);}

        // Read the records in the table
        let batches = session_ctx
            .sql("select count(*) as count from t")
            .await?
            .collect()
            .await?;

        insta::allow_duplicates! {insta::assert_snapshot!(batches_to_string(&batches),@r###"
            +-------+
            | count |
            +-------+
            | 20    |
            +-------+
        "###);}

        // Assert that `target_partition_number` many files were added to the table.
        let num_files = tmp_dir.path().read_dir()?.count();
        assert_eq!(num_files, expected_n_files_per_insert);

        // Create a physical plan from the insert plan
        let plan = session_ctx
            .state()
            .create_physical_plan(&insert_into_table)
            .await?;

        // Again, execute the physical plan and collect the results
        let res = collect(plan, session_ctx.task_ctx()).await?;

        insta::allow_duplicates! {insta::assert_snapshot!(batches_to_string(&res),@r###"
            +-------+
            | count |
            +-------+
            | 20    |
            +-------+
        "###);}

        // Read the contents of the table
        let batches = session_ctx
            .sql("select count(*) AS count from t")
            .await?
            .collect()
            .await?;

        insta::allow_duplicates! {insta::assert_snapshot!(batches_to_string(&batches),@r###"
            +-------+
            | count |
            +-------+
            | 40    |
            +-------+
        "###);}

        // Assert that another `target_partition_number` many files were added to the table.
        let num_files = tmp_dir.path().read_dir()?.count();
        assert_eq!(num_files, expected_n_files_per_insert * 2);

        // Return Ok if the function
        Ok(())
    }

    /// tests insert into with end to end sql
    /// create external table + insert into statements
    async fn helper_test_insert_into_sql(
        file_type: &str,
        // TODO test with create statement options such as compression
        _file_compression_type: FileCompressionType,
        external_table_options: &str,
        session_config_map: Option<HashMap<String, String>>,
    ) -> Result<()> {
        // Create the initial context
        let session_ctx = match session_config_map {
            Some(cfg) => {
                let config = SessionConfig::from_string_hash_map(&cfg)?;
                SessionContext::new_with_config(config)
            }
            None => SessionContext::new(),
        };

        // create table
        let tmp_dir = TempDir::new()?;
        let str_path = tmp_dir
            .path()
            .to_str()
            .expect("Temp path should convert to &str");
        session_ctx
            .sql(&format!(
                "create external table foo(a varchar, b varchar, c int) \
                        stored as {file_type} \
                        location '{str_path}' \
                        {external_table_options}"
            ))
            .await?
            .collect()
            .await?;

        // insert data
        session_ctx.sql("insert into foo values ('foo', 'bar', 1),('foo', 'bar', 2), ('foo', 'bar', 3)")
            .await?
            .collect()
            .await?;

        // check count
        let batches = session_ctx
            .sql("select * from foo")
            .await?
            .collect()
            .await?;

        insta::allow_duplicates! {insta::assert_snapshot!(batches_to_string(&batches),@r###"
            +-----+-----+---+
            | a   | b   | c |
            +-----+-----+---+
            | foo | bar | 1 |
            | foo | bar | 2 |
            | foo | bar | 3 |
            +-----+-----+---+
        "###);}

        Ok(())
    }

    #[tokio::test]
    async fn test_infer_options_compressed_csv() -> Result<()> {
        let testdata = crate::test_util::arrow_test_data();
        let filename = format!("{testdata}/csv/aggregate_test_100.csv.gz");
        let table_path = ListingTableUrl::parse(filename).unwrap();

        let ctx = SessionContext::new();

        let config = ListingTableConfig::new(table_path);
        let config_with_opts = config.infer_options(&ctx.state()).await?;
        let config_with_schema = config_with_opts.infer_schema(&ctx.state()).await?;

        let schema = config_with_schema.file_schema.unwrap();

        assert_eq!(schema.fields.len(), 13);

        Ok(())
    }

    #[test]
    fn test_validate_metadata_cols() -> Result<()> {
        let schema = Arc::new(Schema::new(vec![
            Field::new("id", DataType::Int32, false),
            Field::new("name", DataType::Utf8, false),
        ]));

        // Test valid case - no metadata columns
        let options = ListingOptions::new(Arc::new(CsvFormat::default()));
        assert!(options.validate_metadata_cols(&schema).is_ok());

        // Test valid case - all different metadata columns
        let options = ListingOptions::new(Arc::new(CsvFormat::default()))
            .with_metadata_cols(vec![
                MetadataColumn::Location(None),
                MetadataColumn::Size,
                MetadataColumn::LastModified,
            ]);
        assert!(options.validate_metadata_cols(&schema).is_ok());

        // Test invalid case - duplicate metadata column
        let options = ListingOptions::new(Arc::new(CsvFormat::default()))
            .with_metadata_cols(vec![
                MetadataColumn::Location(None),
                MetadataColumn::Size,
                MetadataColumn::Size, // Duplicate
            ]);
        let result = options.validate_metadata_cols(&schema);
        assert!(result.is_err());
        assert!(result
            .unwrap_err()
            .to_string()
            .contains("Duplicate metadata column"));

        // Test invalid case - column already exists in schema
        let schema_with_location = Arc::new(Schema::new(vec![
            Field::new("id", DataType::Int32, false),
            Field::new("location", DataType::Utf8, false), // Same name as Location metadata
        ]));

        let options = ListingOptions::new(Arc::new(CsvFormat::default()))
            .with_metadata_cols(vec![MetadataColumn::Location(None)]);

        let result = options.validate_metadata_cols(&schema_with_location);
        assert!(result.is_err());
        assert!(result
            .unwrap_err()
            .to_string()
            .contains("already exists in schema"));

        Ok(())
    }
}<|MERGE_RESOLUTION|>--- conflicted
+++ resolved
@@ -32,12 +32,9 @@
 use datafusion_catalog_listing::metadata::apply_metadata_filters;
 use datafusion_common::{config_err, DataFusionError, Result};
 use datafusion_datasource::file_scan_config::{FileScanConfig, FileScanConfigBuilder};
-<<<<<<< HEAD
+use datafusion_datasource::metadata::MetadataColumn;
 use datafusion_datasource::schema_adapter::DefaultSchemaAdapterFactory;
 use datafusion_execution::config::SessionConfig;
-=======
-use datafusion_datasource::metadata::MetadataColumn;
->>>>>>> 4e258ff0
 use datafusion_expr::dml::InsertOp;
 use datafusion_expr::{Expr, TableProviderFilterPushDown};
 use datafusion_expr::{SortExpr, TableType};
@@ -840,13 +837,7 @@
 }
 
 impl ListingTable {
-<<<<<<< HEAD
     /// Create new [`ListingTable`]
-    ///
-    /// See documentation and example on [`ListingTable`] and [`ListingTableConfig`]
-=======
-    /// Create new [`ListingTable`] that lists the FS to get the files
-    /// to scan. See [`ListingTable`] for and example.
     ///
     /// Takes a `ListingTableConfig` as input which requires an `ObjectStore` and `table_path`.
     /// `ListingOptions` and `SchemaRef` are optional.  If they are not
@@ -854,7 +845,7 @@
     /// If the schema is provided then it must be resolved before creating the table
     /// and should contain the fields of the file without the extended table columns,
     /// i.e. the partitioning and metadata columns.
->>>>>>> 4e258ff0
+    /// See documentation and example on [`ListingTable`] and [`ListingTableConfig`]
     pub fn try_new(config: ListingTableConfig) -> Result<Self> {
         let file_schema = config
             .file_schema
@@ -1066,8 +1057,6 @@
             None => {} // no ordering required
         };
 
-<<<<<<< HEAD
-=======
         let filters = match conjunction(filters.to_vec()) {
             Some(expr) => {
                 // NOTE: Use the table schema (NOT file schema) here because `expr` may contain references to partition/metadata columns.
@@ -1082,7 +1071,6 @@
             None => None,
         };
 
->>>>>>> 4e258ff0
         let Some(object_store_url) =
             self.table_paths.first().map(ListingTableUrl::object_store)
         else {
