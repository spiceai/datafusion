// Licensed to the Apache Software Foundation (ASF) under one
// or more contributor license agreements.  See the NOTICE file
// distributed with this work for additional information
// regarding copyright ownership.  The ASF licenses this file
// to you under the Apache License, Version 2.0 (the
// "License"); you may not use this file except in compliance
// with the License.  You may obtain a copy of the License at
//
//   http://www.apache.org/licenses/LICENSE-2.0
//
// Unless required by applicable law or agreed to in writing,
// software distributed under the License is distributed on an
// "AS IS" BASIS, WITHOUT WARRANTIES OR CONDITIONS OF ANY
// KIND, either express or implied.  See the License for the
// specific language governing permissions and limitations
// under the License.

//! Logical plan types

use std::cmp::Ordering;
use std::collections::{HashMap, HashSet};
use std::fmt::{self, Debug, Display, Formatter};
use std::hash::{Hash, Hasher};
use std::str::FromStr;
use std::sync::{Arc, LazyLock};

use super::dml::CopyTo;
use super::invariants::{
    assert_always_invariants_at_current_node, assert_executable_invariants,
    InvariantLevel,
};
use super::DdlStatement;
use crate::builder::{change_redundant_column, unnest_with_options};
use crate::expr::{Placeholder, Sort as SortExpr, WindowFunction, WindowFunctionParams};
use crate::expr_rewriter::{
    create_col_from_scalar_expr, normalize_cols, normalize_sorts, NamePreserver,
};
use crate::logical_plan::display::{GraphvizVisitor, IndentVisitor};
use crate::logical_plan::extension::UserDefinedLogicalNode;
use crate::logical_plan::{DmlStatement, Statement};
use crate::utils::{
    enumerate_grouping_sets, exprlist_to_fields, find_out_reference_exprs,
    grouping_set_expr_count, grouping_set_to_exprlist, split_conjunction,
};
use crate::{
    build_join_schema, expr_vec_fmt, BinaryExpr, CreateMemoryTable, CreateView, Execute,
    Expr, ExprSchemable, LogicalPlanBuilder, Operator, Prepare,
    TableProviderFilterPushDown, TableSource, WindowFunctionDefinition,
};

use arrow::datatypes::{DataType, Field, Schema, SchemaRef};
use datafusion_common::cse::{NormalizeEq, Normalizeable};
use datafusion_common::tree_node::{
    Transformed, TreeNode, TreeNodeContainer, TreeNodeRecursion,
};
use datafusion_common::{
    aggregate_functional_dependencies, internal_err, plan_err, Column, Constraints,
    DFSchema, DFSchemaRef, DataFusionError, Dependency, FunctionalDependence,
    FunctionalDependencies, ParamValues, Result, ScalarValue, Spans, TableReference,
    UnnestOptions,
};
use indexmap::IndexSet;

// backwards compatibility
use crate::display::PgJsonVisitor;
pub use datafusion_common::display::{PlanType, StringifiedPlan, ToStringifiedPlan};
pub use datafusion_common::{JoinConstraint, JoinType};

/// A `LogicalPlan` is a node in a tree of relational operators (such as
/// Projection or Filter).
///
/// Represents transforming an input relation (table) to an output relation
/// (table) with a potentially different schema. Plans form a dataflow tree
/// where data flows from leaves up to the root to produce the query result.
///
/// `LogicalPlan`s can be created by the SQL query planner, the DataFrame API,
/// or programmatically (for example custom query languages).
///
/// # See also:
/// * [`Expr`]: For the expressions that are evaluated by the plan
/// * [`LogicalPlanBuilder`]: For building `LogicalPlan`s
/// * [`tree_node`]: To inspect and rewrite `LogicalPlan`s
///
/// [`tree_node`]: crate::logical_plan::tree_node
///
/// # Examples
///
/// ## Creating a LogicalPlan from SQL:
///
/// See [`SessionContext::sql`](https://docs.rs/datafusion/latest/datafusion/execution/context/struct.SessionContext.html#method.sql)
///
/// ## Creating a LogicalPlan from the DataFrame API:
///
/// See [`DataFrame::logical_plan`](https://docs.rs/datafusion/latest/datafusion/dataframe/struct.DataFrame.html#method.logical_plan)
///
/// ## Creating a LogicalPlan programmatically:
///
/// See [`LogicalPlanBuilder`]
///
/// # Visiting and Rewriting `LogicalPlan`s
///
/// Using the [`tree_node`] API, you can recursively walk all nodes in a
/// `LogicalPlan`. For example, to find all column references in a plan:
///
/// ```
/// # use std::collections::HashSet;
/// # use arrow::datatypes::{DataType, Field, Schema};
/// # use datafusion_expr::{Expr, col, lit, LogicalPlan, LogicalPlanBuilder, table_scan};
/// # use datafusion_common::tree_node::{TreeNodeRecursion, TreeNode};
/// # use datafusion_common::{Column, Result};
/// # fn employee_schema() -> Schema {
/// #    Schema::new(vec![
/// #           Field::new("name", DataType::Utf8, false),
/// #           Field::new("salary", DataType::Int32, false),
/// #       ])
/// #   }
/// // Projection(name, salary)
/// //   Filter(salary > 1000)
/// //     TableScan(employee)
/// # fn main() -> Result<()> {
/// let plan = table_scan(Some("employee"), &employee_schema(), None)?
///  .filter(col("salary").gt(lit(1000)))?
///  .project(vec![col("name")])?
///  .build()?;
///
/// // use apply to walk the plan and collect all expressions
/// let mut expressions = HashSet::new();
/// plan.apply(|node| {
///   // collect all expressions in the plan
///   node.apply_expressions(|expr| {
///    expressions.insert(expr.clone());
///    Ok(TreeNodeRecursion::Continue) // control walk of expressions
///   })?;
///   Ok(TreeNodeRecursion::Continue) // control walk of plan nodes
/// }).unwrap();
///
/// // we found the expression in projection and filter
/// assert_eq!(expressions.len(), 2);
/// println!("Found expressions: {:?}", expressions);
/// // found predicate in the Filter: employee.salary > 1000
/// let salary = Expr::Column(Column::new(Some("employee"), "salary"));
/// assert!(expressions.contains(&salary.gt(lit(1000))));
/// // found projection in the Projection: employee.name
/// let name = Expr::Column(Column::new(Some("employee"), "name"));
/// assert!(expressions.contains(&name));
/// # Ok(())
/// # }
/// ```
///
/// You can also rewrite plans using the [`tree_node`] API. For example, to
/// replace the filter predicate in a plan:
///
/// ```
/// # use std::collections::HashSet;
/// # use arrow::datatypes::{DataType, Field, Schema};
/// # use datafusion_expr::{Expr, col, lit, LogicalPlan, LogicalPlanBuilder, table_scan};
/// # use datafusion_common::tree_node::{TreeNodeRecursion, TreeNode};
/// # use datafusion_common::{Column, Result};
/// # fn employee_schema() -> Schema {
/// #    Schema::new(vec![
/// #           Field::new("name", DataType::Utf8, false),
/// #           Field::new("salary", DataType::Int32, false),
/// #       ])
/// #   }
/// // Projection(name, salary)
/// //   Filter(salary > 1000)
/// //     TableScan(employee)
/// # fn main() -> Result<()> {
/// use datafusion_common::tree_node::Transformed;
/// let plan = table_scan(Some("employee"), &employee_schema(), None)?
///  .filter(col("salary").gt(lit(1000)))?
///  .project(vec![col("name")])?
///  .build()?;
///
/// // use transform to rewrite the plan
/// let transformed_result = plan.transform(|node| {
///   // when we see the filter node
///   if let LogicalPlan::Filter(mut filter) = node {
///     // replace predicate with salary < 2000
///     filter.predicate = Expr::Column(Column::new(Some("employee"), "salary")).lt(lit(2000));
///     let new_plan = LogicalPlan::Filter(filter);
///     return Ok(Transformed::yes(new_plan)); // communicate the node was changed
///   }
///   // return the node unchanged
///   Ok(Transformed::no(node))
/// }).unwrap();
///
/// // Transformed result contains rewritten plan and information about
/// // whether the plan was changed
/// assert!(transformed_result.transformed);
/// let rewritten_plan = transformed_result.data;
///
/// // we found the filter
/// assert_eq!(rewritten_plan.display_indent().to_string(),
/// "Projection: employee.name\
/// \n  Filter: employee.salary < Int32(2000)\
/// \n    TableScan: employee");
/// # Ok(())
/// # }
/// ```
///
#[derive(Debug, Clone, PartialEq, Eq, PartialOrd, Hash)]
pub enum LogicalPlan {
    /// Evaluates an arbitrary list of expressions (essentially a
    /// SELECT with an expression list) on its input.
    Projection(Projection),
    /// Filters rows from its input that do not match an
    /// expression (essentially a WHERE clause with a predicate
    /// expression).
    ///
    /// Semantically, `<predicate>` is evaluated for each row of the
    /// input; If the value of `<predicate>` is true, the input row is
    /// passed to the output. If the value of `<predicate>` is false
    /// (or null), the row is discarded.
    Filter(Filter),
    /// Windows input based on a set of window spec and window
    /// function (e.g. SUM or RANK).  This is used to implement SQL
    /// window functions, and the `OVER` clause.
    ///
    /// See [`Window`] for more details
    Window(Window),
    /// Aggregates its input based on a set of grouping and aggregate
    /// expressions (e.g. SUM). This is used to implement SQL aggregates
    /// and `GROUP BY`.
    ///
    /// See [`Aggregate`] for more details
    Aggregate(Aggregate),
    /// Sorts its input according to a list of sort expressions. This
    /// is used to implement SQL `ORDER BY`
    Sort(Sort),
    /// Join two logical plans on one or more join columns.
    /// This is used to implement SQL `JOIN`
    Join(Join),
    /// Repartitions the input based on a partitioning scheme. This is
    /// used to add parallelism and is sometimes referred to as an
    /// "exchange" operator in other systems
    Repartition(Repartition),
    /// Union multiple inputs with the same schema into a single
    /// output stream. This is used to implement SQL `UNION [ALL]` and
    /// `INTERSECT [ALL]`.
    Union(Union),
    /// Produces rows from a [`TableSource`], used to implement SQL
    /// `FROM` tables or views.
    TableScan(TableScan),
    /// Produces no rows: An empty relation with an empty schema that
    /// produces 0 or 1 row. This is used to implement SQL `SELECT`
    /// that has no values in the `FROM` clause.
    EmptyRelation(EmptyRelation),
    /// Produces the output of running another query.  This is used to
    /// implement SQL subqueries
    Subquery(Subquery),
    /// Aliased relation provides, or changes, the name of a relation.
    SubqueryAlias(SubqueryAlias),
    /// Skip some number of rows, and then fetch some number of rows.
    Limit(Limit),
    /// A DataFusion [`Statement`] such as `SET VARIABLE` or `START TRANSACTION`
    Statement(Statement),
    /// Values expression. See
    /// [Postgres VALUES](https://www.postgresql.org/docs/current/queries-values.html)
    /// documentation for more details. This is used to implement SQL such as
    /// `VALUES (1, 2), (3, 4)`
    Values(Values),
    /// Produces a relation with string representations of
    /// various parts of the plan. This is used to implement SQL `EXPLAIN`.
    Explain(Explain),
    /// Runs the input, and prints annotated physical plan as a string
    /// with execution metric. This is used to implement SQL
    /// `EXPLAIN ANALYZE`.
    Analyze(Analyze),
    /// Extension operator defined outside of DataFusion. This is used
    /// to extend DataFusion with custom relational operations that
    Extension(Extension),
    /// Remove duplicate rows from the input. This is used to
    /// implement SQL `SELECT DISTINCT ...`.
    Distinct(Distinct),
    /// Data Manipulation Language (DML): Insert / Update / Delete
    Dml(DmlStatement),
    /// Data Definition Language (DDL): CREATE / DROP TABLES / VIEWS / SCHEMAS
    Ddl(DdlStatement),
    /// `COPY TO` for writing plan results to files
    Copy(CopyTo),
    /// Describe the schema of the table. This is used to implement the
    /// SQL `DESCRIBE` command from MySQL.
    DescribeTable(DescribeTable),
    /// Unnest a column that contains a nested list type such as an
    /// ARRAY. This is used to implement SQL `UNNEST`
    Unnest(Unnest),
    /// A variadic query (e.g. "Recursive CTEs")
    RecursiveQuery(RecursiveQuery),
}

impl Default for LogicalPlan {
    fn default() -> Self {
        LogicalPlan::EmptyRelation(EmptyRelation {
            produce_one_row: false,
            schema: Arc::new(DFSchema::empty()),
        })
    }
}

impl<'a> TreeNodeContainer<'a, Self> for LogicalPlan {
    fn apply_elements<F: FnMut(&'a Self) -> Result<TreeNodeRecursion>>(
        &'a self,
        mut f: F,
    ) -> Result<TreeNodeRecursion> {
        f(self)
    }

    fn map_elements<F: FnMut(Self) -> Result<Transformed<Self>>>(
        self,
        mut f: F,
    ) -> Result<Transformed<Self>> {
        f(self)
    }
}

impl LogicalPlan {
    /// Get a reference to the logical plan's schema
    pub fn schema(&self) -> &DFSchemaRef {
        match self {
            LogicalPlan::EmptyRelation(EmptyRelation { schema, .. }) => schema,
            LogicalPlan::Values(Values { schema, .. }) => schema,
            LogicalPlan::TableScan(TableScan {
                projected_schema, ..
            }) => projected_schema,
            LogicalPlan::Projection(Projection { schema, .. }) => schema,
            LogicalPlan::Filter(Filter { input, .. }) => input.schema(),
            LogicalPlan::Distinct(Distinct::All(input)) => input.schema(),
            LogicalPlan::Distinct(Distinct::On(DistinctOn { schema, .. })) => schema,
            LogicalPlan::Window(Window { schema, .. }) => schema,
            LogicalPlan::Aggregate(Aggregate { schema, .. }) => schema,
            LogicalPlan::Sort(Sort { input, .. }) => input.schema(),
            LogicalPlan::Join(Join { schema, .. }) => schema,
            LogicalPlan::Repartition(Repartition { input, .. }) => input.schema(),
            LogicalPlan::Limit(Limit { input, .. }) => input.schema(),
            LogicalPlan::Statement(statement) => statement.schema(),
            LogicalPlan::Subquery(Subquery { subquery, .. }) => subquery.schema(),
            LogicalPlan::SubqueryAlias(SubqueryAlias { schema, .. }) => schema,
            LogicalPlan::Explain(explain) => &explain.schema,
            LogicalPlan::Analyze(analyze) => &analyze.schema,
            LogicalPlan::Extension(extension) => extension.node.schema(),
            LogicalPlan::Union(Union { schema, .. }) => schema,
            LogicalPlan::DescribeTable(DescribeTable { output_schema, .. }) => {
                output_schema
            }
            LogicalPlan::Dml(DmlStatement { output_schema, .. }) => output_schema,
            LogicalPlan::Copy(CopyTo { input, .. }) => input.schema(),
            LogicalPlan::Ddl(ddl) => ddl.schema(),
            LogicalPlan::Unnest(Unnest { schema, .. }) => schema,
            LogicalPlan::RecursiveQuery(RecursiveQuery { static_term, .. }) => {
                // we take the schema of the static term as the schema of the entire recursive query
                static_term.schema()
            }
        }
    }

    /// Used for normalizing columns, as the fallback schemas to the main schema
    /// of the plan.
    pub fn fallback_normalize_schemas(&self) -> Vec<&DFSchema> {
        match self {
            LogicalPlan::Window(_)
            | LogicalPlan::Projection(_)
            | LogicalPlan::Aggregate(_)
            | LogicalPlan::Unnest(_)
            | LogicalPlan::Join(_) => self
                .inputs()
                .iter()
                .map(|input| input.schema().as_ref())
                .collect(),
            _ => vec![],
        }
    }

    /// Returns the (fixed) output schema for explain plans
    pub fn explain_schema() -> SchemaRef {
        SchemaRef::new(Schema::new(vec![
            Field::new("plan_type", DataType::Utf8, false),
            Field::new("plan", DataType::Utf8, false),
        ]))
    }

    /// Returns the (fixed) output schema for `DESCRIBE` plans
    pub fn describe_schema() -> Schema {
        Schema::new(vec![
            Field::new("column_name", DataType::Utf8, false),
            Field::new("data_type", DataType::Utf8, false),
            Field::new("is_nullable", DataType::Utf8, false),
        ])
    }

    /// Returns all expressions (non-recursively) evaluated by the current
    /// logical plan node. This does not include expressions in any children.
    ///
    /// Note this method `clone`s all the expressions. When possible, the
    /// [`tree_node`] API should be used instead of this API.
    ///
    /// The returned expressions do not necessarily represent or even
    /// contributed to the output schema of this node. For example,
    /// `LogicalPlan::Filter` returns the filter expression even though the
    /// output of a Filter has the same columns as the input.
    ///
    /// The expressions do contain all the columns that are used by this plan,
    /// so if there are columns not referenced by these expressions then
    /// DataFusion's optimizer attempts to optimize them away.
    ///
    /// [`tree_node`]: crate::logical_plan::tree_node
    pub fn expressions(self: &LogicalPlan) -> Vec<Expr> {
        let mut exprs = vec![];
        self.apply_expressions(|e| {
            exprs.push(e.clone());
            Ok(TreeNodeRecursion::Continue)
        })
        // closure always returns OK
        .unwrap();
        exprs
    }

    /// Returns all the out reference(correlated) expressions (recursively) in the current
    /// logical plan nodes and all its descendant nodes.
    pub fn all_out_ref_exprs(self: &LogicalPlan) -> Vec<Expr> {
        let mut exprs = vec![];
        self.apply_expressions(|e| {
            find_out_reference_exprs(e).into_iter().for_each(|e| {
                if !exprs.contains(&e) {
                    exprs.push(e)
                }
            });
            Ok(TreeNodeRecursion::Continue)
        })
        // closure always returns OK
        .unwrap();
        self.inputs()
            .into_iter()
            .flat_map(|child| child.all_out_ref_exprs())
            .for_each(|e| {
                if !exprs.contains(&e) {
                    exprs.push(e)
                }
            });
        exprs
    }

    /// Returns all inputs / children of this `LogicalPlan` node.
    ///
    /// Note does not include inputs to inputs, or subqueries.
    pub fn inputs(&self) -> Vec<&LogicalPlan> {
        match self {
            LogicalPlan::Projection(Projection { input, .. }) => vec![input],
            LogicalPlan::Filter(Filter { input, .. }) => vec![input],
            LogicalPlan::Repartition(Repartition { input, .. }) => vec![input],
            LogicalPlan::Window(Window { input, .. }) => vec![input],
            LogicalPlan::Aggregate(Aggregate { input, .. }) => vec![input],
            LogicalPlan::Sort(Sort { input, .. }) => vec![input],
            LogicalPlan::Join(Join { left, right, .. }) => vec![left, right],
            LogicalPlan::Limit(Limit { input, .. }) => vec![input],
            LogicalPlan::Subquery(Subquery { subquery, .. }) => vec![subquery],
            LogicalPlan::SubqueryAlias(SubqueryAlias { input, .. }) => vec![input],
            LogicalPlan::Extension(extension) => extension.node.inputs(),
            LogicalPlan::Union(Union { inputs, .. }) => {
                inputs.iter().map(|arc| arc.as_ref()).collect()
            }
            LogicalPlan::Distinct(
                Distinct::All(input) | Distinct::On(DistinctOn { input, .. }),
            ) => vec![input],
            LogicalPlan::Explain(explain) => vec![&explain.plan],
            LogicalPlan::Analyze(analyze) => vec![&analyze.input],
            LogicalPlan::Dml(write) => vec![&write.input],
            LogicalPlan::Copy(copy) => vec![&copy.input],
            LogicalPlan::Ddl(ddl) => ddl.inputs(),
            LogicalPlan::Unnest(Unnest { input, .. }) => vec![input],
            LogicalPlan::RecursiveQuery(RecursiveQuery {
                static_term,
                recursive_term,
                ..
            }) => vec![static_term, recursive_term],
            LogicalPlan::Statement(stmt) => stmt.inputs(),
            // plans without inputs
            LogicalPlan::TableScan { .. }
            | LogicalPlan::EmptyRelation { .. }
            | LogicalPlan::Values { .. }
            | LogicalPlan::DescribeTable(_) => vec![],
        }
    }

    /// returns all `Using` join columns in a logical plan
    pub fn using_columns(&self) -> Result<Vec<HashSet<Column>>, DataFusionError> {
        let mut using_columns: Vec<HashSet<Column>> = vec![];

        self.apply_with_subqueries(|plan| {
            if let LogicalPlan::Join(Join {
                join_constraint: JoinConstraint::Using,
                on,
                ..
            }) = plan
            {
                // The join keys in using-join must be columns.
                let columns =
                    on.iter().try_fold(HashSet::new(), |mut accumu, (l, r)| {
                        let Some(l) = l.get_as_join_column() else {
                            return internal_err!(
                                "Invalid join key. Expected column, found {l:?}"
                            );
                        };
                        let Some(r) = r.get_as_join_column() else {
                            return internal_err!(
                                "Invalid join key. Expected column, found {r:?}"
                            );
                        };
                        accumu.insert(l.to_owned());
                        accumu.insert(r.to_owned());
                        Result::<_, DataFusionError>::Ok(accumu)
                    })?;
                using_columns.push(columns);
            }
            Ok(TreeNodeRecursion::Continue)
        })?;

        Ok(using_columns)
    }

    /// returns the first output expression of this `LogicalPlan` node.
    pub fn head_output_expr(&self) -> Result<Option<Expr>> {
        match self {
            LogicalPlan::Projection(projection) => {
                Ok(Some(projection.expr.as_slice()[0].clone()))
            }
            LogicalPlan::Aggregate(agg) => {
                if agg.group_expr.is_empty() {
                    Ok(Some(agg.aggr_expr.as_slice()[0].clone()))
                } else {
                    Ok(Some(agg.group_expr.as_slice()[0].clone()))
                }
            }
            LogicalPlan::Distinct(Distinct::On(DistinctOn { select_expr, .. })) => {
                Ok(Some(select_expr[0].clone()))
            }
            LogicalPlan::Filter(Filter { input, .. })
            | LogicalPlan::Distinct(Distinct::All(input))
            | LogicalPlan::Sort(Sort { input, .. })
            | LogicalPlan::Limit(Limit { input, .. })
            | LogicalPlan::Repartition(Repartition { input, .. })
            | LogicalPlan::Window(Window { input, .. }) => input.head_output_expr(),
            LogicalPlan::Join(Join {
                left,
                right,
                join_type,
                ..
            }) => match join_type {
                JoinType::Inner | JoinType::Left | JoinType::Right | JoinType::Full => {
                    if left.schema().fields().is_empty() {
                        right.head_output_expr()
                    } else {
                        left.head_output_expr()
                    }
                }
                JoinType::LeftSemi | JoinType::LeftAnti | JoinType::LeftMark => {
                    left.head_output_expr()
                }
                JoinType::RightSemi | JoinType::RightAnti => right.head_output_expr(),
            },
            LogicalPlan::RecursiveQuery(RecursiveQuery { static_term, .. }) => {
                static_term.head_output_expr()
            }
            LogicalPlan::Union(union) => Ok(Some(Expr::Column(Column::from(
                union.schema.qualified_field(0),
            )))),
            LogicalPlan::TableScan(table) => Ok(Some(Expr::Column(Column::from(
                table.projected_schema.qualified_field(0),
            )))),
            LogicalPlan::SubqueryAlias(subquery_alias) => {
                let expr_opt = subquery_alias.input.head_output_expr()?;
                expr_opt
                    .map(|expr| {
                        Ok(Expr::Column(create_col_from_scalar_expr(
                            &expr,
                            subquery_alias.alias.to_string(),
                        )?))
                    })
                    .map_or(Ok(None), |v| v.map(Some))
            }
            LogicalPlan::Subquery(_) => Ok(None),
            LogicalPlan::EmptyRelation(_)
            | LogicalPlan::Statement(_)
            | LogicalPlan::Values(_)
            | LogicalPlan::Explain(_)
            | LogicalPlan::Analyze(_)
            | LogicalPlan::Extension(_)
            | LogicalPlan::Dml(_)
            | LogicalPlan::Copy(_)
            | LogicalPlan::Ddl(_)
            | LogicalPlan::DescribeTable(_)
            | LogicalPlan::Unnest(_) => Ok(None),
        }
    }

    /// Recomputes schema and type information for this LogicalPlan if needed.
    ///
    /// Some `LogicalPlan`s may need to recompute their schema if the number or
    /// type of expressions have been changed (for example due to type
    /// coercion). For example [`LogicalPlan::Projection`]s schema depends on
    /// its expressions.
    ///
    /// Some `LogicalPlan`s schema is unaffected by any changes to their
    /// expressions. For example [`LogicalPlan::Filter`] schema is always the
    /// same as its input schema.
    ///
    /// This is useful after modifying a plans `Expr`s (or input plans) via
    /// methods such as [Self::map_children] and [Self::map_expressions]. Unlike
    /// [Self::with_new_exprs], this method does not require a new set of
    /// expressions or inputs plans.
    ///
    /// # Return value
    /// Returns an error if there is some issue recomputing the schema.
    ///
    /// # Notes
    ///
    /// * Does not recursively recompute schema for input (child) plans.
    pub fn recompute_schema(self) -> Result<Self> {
        match self {
            // Since expr may be different than the previous expr, schema of the projection
            // may change. We need to use try_new method instead of try_new_with_schema method.
            LogicalPlan::Projection(Projection {
                expr,
                input,
                schema: _,
            }) => Projection::try_new(expr, input).map(LogicalPlan::Projection),
            LogicalPlan::Dml(_) => Ok(self),
            LogicalPlan::Copy(_) => Ok(self),
            LogicalPlan::Values(Values { schema, values }) => {
                // todo it isn't clear why the schema is not recomputed here
                Ok(LogicalPlan::Values(Values { schema, values }))
            }
            LogicalPlan::Filter(Filter { predicate, input }) => {
                Filter::try_new(predicate, input).map(LogicalPlan::Filter)
            }
            LogicalPlan::Repartition(_) => Ok(self),
            LogicalPlan::Window(Window {
                input,
                window_expr,
                schema: _,
            }) => Window::try_new(window_expr, input).map(LogicalPlan::Window),
            LogicalPlan::Aggregate(Aggregate {
                input,
                group_expr,
                aggr_expr,
                schema: _,
            }) => Aggregate::try_new(input, group_expr, aggr_expr)
                .map(LogicalPlan::Aggregate),
            LogicalPlan::Sort(_) => Ok(self),
            LogicalPlan::Join(Join {
                left,
                right,
                filter,
                join_type,
                join_constraint,
                on,
                schema: _,
                null_equals_null,
            }) => {
                let schema =
                    build_join_schema(left.schema(), right.schema(), &join_type)?;

                let new_on: Vec<_> = on
                    .into_iter()
                    .map(|equi_expr| {
                        // SimplifyExpression rule may add alias to the equi_expr.
                        (equi_expr.0.unalias(), equi_expr.1.unalias())
                    })
                    .collect();

                Ok(LogicalPlan::Join(Join {
                    left,
                    right,
                    join_type,
                    join_constraint,
                    on: new_on,
                    filter,
                    schema: DFSchemaRef::new(schema),
                    null_equals_null,
                }))
            }
            LogicalPlan::Subquery(_) => Ok(self),
            LogicalPlan::SubqueryAlias(SubqueryAlias {
                input,
                alias,
                schema: _,
            }) => SubqueryAlias::try_new(input, alias).map(LogicalPlan::SubqueryAlias),
            LogicalPlan::Limit(_) => Ok(self),
            LogicalPlan::Ddl(_) => Ok(self),
            LogicalPlan::Extension(Extension { node }) => {
                // todo make an API that does not require cloning
                // This requires a copy of the extension nodes expressions and inputs
                let expr = node.expressions();
                let inputs: Vec<_> = node.inputs().into_iter().cloned().collect();
                Ok(LogicalPlan::Extension(Extension {
                    node: node.with_exprs_and_inputs(expr, inputs)?,
                }))
            }
            LogicalPlan::Union(Union { inputs, schema }) => {
                let first_input_schema = inputs[0].schema();
                if schema.fields().len() == first_input_schema.fields().len() {
                    // If inputs are not pruned do not change schema
                    Ok(LogicalPlan::Union(Union { inputs, schema }))
                } else {
                    // A note on `Union`s constructed via `try_new_by_name`:
                    //
                    // At this point, the schema for each input should have
                    // the same width. Thus, we do not need to save whether a
                    // `Union` was created `BY NAME`, and can safely rely on the
                    // `try_new` initializer to derive the new schema based on
                    // column positions.
                    Ok(LogicalPlan::Union(Union::try_new(inputs)?))
                }
            }
            LogicalPlan::Distinct(distinct) => {
                let distinct = match distinct {
                    Distinct::All(input) => Distinct::All(input),
                    Distinct::On(DistinctOn {
                        on_expr,
                        select_expr,
                        sort_expr,
                        input,
                        schema: _,
                    }) => Distinct::On(DistinctOn::try_new(
                        on_expr,
                        select_expr,
                        sort_expr,
                        input,
                    )?),
                };
                Ok(LogicalPlan::Distinct(distinct))
            }
            LogicalPlan::RecursiveQuery(_) => Ok(self),
            LogicalPlan::Analyze(_) => Ok(self),
            LogicalPlan::Explain(_) => Ok(self),
            LogicalPlan::TableScan(_) => Ok(self),
            LogicalPlan::EmptyRelation(_) => Ok(self),
            LogicalPlan::Statement(_) => Ok(self),
            LogicalPlan::DescribeTable(_) => Ok(self),
            LogicalPlan::Unnest(Unnest {
                input,
                exec_columns,
                options,
                ..
            }) => {
                // Update schema with unnested column type.
                unnest_with_options(Arc::unwrap_or_clone(input), exec_columns, options)
            }
        }
    }

    /// Returns a new `LogicalPlan` based on `self` with inputs and
    /// expressions replaced.
    ///
    /// Note this method creates an entirely new node, which requires a large
    /// amount of clone'ing. When possible, the [`tree_node`] API should be used
    /// instead of this API.
    ///
    /// The exprs correspond to the same order of expressions returned
    /// by [`Self::expressions`]. This function is used by optimizers
    /// to rewrite plans using the following pattern:
    ///
    /// [`tree_node`]: crate::logical_plan::tree_node
    ///
    /// ```text
    /// let new_inputs = optimize_children(..., plan, props);
    ///
    /// // get the plans expressions to optimize
    /// let exprs = plan.expressions();
    ///
    /// // potentially rewrite plan expressions
    /// let rewritten_exprs = rewrite_exprs(exprs);
    ///
    /// // create new plan using rewritten_exprs in same position
    /// let new_plan = plan.new_with_exprs(rewritten_exprs, new_inputs);
    /// ```
    pub fn with_new_exprs(
        &self,
        mut expr: Vec<Expr>,
        inputs: Vec<LogicalPlan>,
    ) -> Result<LogicalPlan> {
        match self {
            // Since expr may be different than the previous expr, schema of the projection
            // may change. We need to use try_new method instead of try_new_with_schema method.
            LogicalPlan::Projection(Projection { .. }) => {
                let input = self.only_input(inputs)?;
                Projection::try_new(expr, Arc::new(input)).map(LogicalPlan::Projection)
            }
            LogicalPlan::Dml(DmlStatement {
                table_name,
                target,
                op,
                ..
            }) => {
                self.assert_no_expressions(expr)?;
                let input = self.only_input(inputs)?;
                Ok(LogicalPlan::Dml(DmlStatement::new(
                    table_name.clone(),
                    Arc::clone(target),
                    op.clone(),
                    Arc::new(input),
                )))
            }
            LogicalPlan::Copy(CopyTo {
                input: _,
                output_url,
                file_type,
                options,
                partition_by,
            }) => {
                self.assert_no_expressions(expr)?;
                let input = self.only_input(inputs)?;
                Ok(LogicalPlan::Copy(CopyTo {
                    input: Arc::new(input),
                    output_url: output_url.clone(),
                    file_type: Arc::clone(file_type),
                    options: options.clone(),
                    partition_by: partition_by.clone(),
                }))
            }
            LogicalPlan::Values(Values { schema, .. }) => {
                self.assert_no_inputs(inputs)?;
                Ok(LogicalPlan::Values(Values {
                    schema: Arc::clone(schema),
                    values: expr
                        .chunks_exact(schema.fields().len())
                        .map(|s| s.to_vec())
                        .collect(),
                }))
            }
            LogicalPlan::Filter { .. } => {
                let predicate = self.only_expr(expr)?;
                let input = self.only_input(inputs)?;

                Filter::try_new(predicate, Arc::new(input)).map(LogicalPlan::Filter)
            }
            LogicalPlan::Repartition(Repartition {
                partitioning_scheme,
                ..
            }) => match partitioning_scheme {
                Partitioning::RoundRobinBatch(n) => {
                    self.assert_no_expressions(expr)?;
                    let input = self.only_input(inputs)?;
                    Ok(LogicalPlan::Repartition(Repartition {
                        partitioning_scheme: Partitioning::RoundRobinBatch(*n),
                        input: Arc::new(input),
                    }))
                }
                Partitioning::Hash(_, n) => {
                    let input = self.only_input(inputs)?;
                    Ok(LogicalPlan::Repartition(Repartition {
                        partitioning_scheme: Partitioning::Hash(expr, *n),
                        input: Arc::new(input),
                    }))
                }
                Partitioning::DistributeBy(_) => {
                    let input = self.only_input(inputs)?;
                    Ok(LogicalPlan::Repartition(Repartition {
                        partitioning_scheme: Partitioning::DistributeBy(expr),
                        input: Arc::new(input),
                    }))
                }
            },
            LogicalPlan::Window(Window { window_expr, .. }) => {
                assert_eq!(window_expr.len(), expr.len());
                let input = self.only_input(inputs)?;
                Window::try_new(expr, Arc::new(input)).map(LogicalPlan::Window)
            }
            LogicalPlan::Aggregate(Aggregate { group_expr, .. }) => {
                let input = self.only_input(inputs)?;
                // group exprs are the first expressions
                let agg_expr = expr.split_off(group_expr.len());

                Aggregate::try_new(Arc::new(input), expr, agg_expr)
                    .map(LogicalPlan::Aggregate)
            }
            LogicalPlan::Sort(Sort {
                expr: sort_expr,
                fetch,
                ..
            }) => {
                let input = self.only_input(inputs)?;
                Ok(LogicalPlan::Sort(Sort {
                    expr: expr
                        .into_iter()
                        .zip(sort_expr.iter())
                        .map(|(expr, sort)| sort.with_expr(expr))
                        .collect(),
                    input: Arc::new(input),
                    fetch: *fetch,
                }))
            }
            LogicalPlan::Join(Join {
                join_type,
                join_constraint,
                on,
                null_equals_null,
                ..
            }) => {
                let (left, right) = self.only_two_inputs(inputs)?;
                let schema = build_join_schema(left.schema(), right.schema(), join_type)?;

                let equi_expr_count = on.len() * 2;
                assert!(expr.len() >= equi_expr_count);

                // Assume that the last expr, if any,
                // is the filter_expr (non equality predicate from ON clause)
                let filter_expr = if expr.len() > equi_expr_count {
                    expr.pop()
                } else {
                    None
                };

                // The first part of expr is equi-exprs,
                // and the struct of each equi-expr is like `left-expr = right-expr`.
                assert_eq!(expr.len(), equi_expr_count);
                let mut new_on = Vec::with_capacity(on.len());
                let mut iter = expr.into_iter();
                while let Some(left) = iter.next() {
                    let Some(right) = iter.next() else {
                        internal_err!("Expected a pair of expressions to construct the join on expression")?
                    };

                    // SimplifyExpression rule may add alias to the equi_expr.
                    new_on.push((left.unalias(), right.unalias()));
                }

                Ok(LogicalPlan::Join(Join {
                    left: Arc::new(left),
                    right: Arc::new(right),
                    join_type: *join_type,
                    join_constraint: *join_constraint,
                    on: new_on,
                    filter: filter_expr,
                    schema: DFSchemaRef::new(schema),
                    null_equals_null: *null_equals_null,
                }))
            }
            LogicalPlan::Subquery(Subquery {
                outer_ref_columns,
                spans,
                ..
            }) => {
                self.assert_no_expressions(expr)?;
                let input = self.only_input(inputs)?;
                let subquery = LogicalPlanBuilder::from(input).build()?;
                Ok(LogicalPlan::Subquery(Subquery {
                    subquery: Arc::new(subquery),
                    outer_ref_columns: outer_ref_columns.clone(),
                    spans: spans.clone(),
                }))
            }
            LogicalPlan::SubqueryAlias(SubqueryAlias { alias, .. }) => {
                self.assert_no_expressions(expr)?;
                let input = self.only_input(inputs)?;
                SubqueryAlias::try_new(Arc::new(input), alias.clone())
                    .map(LogicalPlan::SubqueryAlias)
            }
            LogicalPlan::Limit(Limit { skip, fetch, .. }) => {
                let old_expr_len = skip.iter().chain(fetch.iter()).count();
                if old_expr_len != expr.len() {
                    return internal_err!(
                        "Invalid number of new Limit expressions: expected {}, got {}",
                        old_expr_len,
                        expr.len()
                    );
                }
                // `LogicalPlan::expressions()` returns in [skip, fetch] order, so we can pop from the end.
                let new_fetch = fetch.as_ref().and_then(|_| expr.pop());
                let new_skip = skip.as_ref().and_then(|_| expr.pop());
                let input = self.only_input(inputs)?;
                Ok(LogicalPlan::Limit(Limit {
                    skip: new_skip.map(Box::new),
                    fetch: new_fetch.map(Box::new),
                    input: Arc::new(input),
                }))
            }
            LogicalPlan::Ddl(DdlStatement::CreateMemoryTable(CreateMemoryTable {
                name,
                if_not_exists,
                or_replace,
                column_defaults,
                temporary,
                ..
            })) => {
                self.assert_no_expressions(expr)?;
                let input = self.only_input(inputs)?;
                Ok(LogicalPlan::Ddl(DdlStatement::CreateMemoryTable(
                    CreateMemoryTable {
                        input: Arc::new(input),
                        constraints: Constraints::empty(),
                        name: name.clone(),
                        if_not_exists: *if_not_exists,
                        or_replace: *or_replace,
                        column_defaults: column_defaults.clone(),
                        temporary: *temporary,
                    },
                )))
            }
            LogicalPlan::Ddl(DdlStatement::CreateView(CreateView {
                name,
                or_replace,
                definition,
                temporary,
                ..
            })) => {
                self.assert_no_expressions(expr)?;
                let input = self.only_input(inputs)?;
                Ok(LogicalPlan::Ddl(DdlStatement::CreateView(CreateView {
                    input: Arc::new(input),
                    name: name.clone(),
                    or_replace: *or_replace,
                    temporary: *temporary,
                    definition: definition.clone(),
                })))
            }
            LogicalPlan::Extension(e) => Ok(LogicalPlan::Extension(Extension {
                node: e.node.with_exprs_and_inputs(expr, inputs)?,
            })),
            LogicalPlan::Union(Union { schema, .. }) => {
                self.assert_no_expressions(expr)?;
                let input_schema = inputs[0].schema();
                // If inputs are not pruned do not change schema.
                let schema = if schema.fields().len() == input_schema.fields().len() {
                    Arc::clone(schema)
                } else {
                    Arc::clone(input_schema)
                };
                Ok(LogicalPlan::Union(Union {
                    inputs: inputs.into_iter().map(Arc::new).collect(),
                    schema,
                }))
            }
            LogicalPlan::Distinct(distinct) => {
                let distinct = match distinct {
                    Distinct::All(_) => {
                        self.assert_no_expressions(expr)?;
                        let input = self.only_input(inputs)?;
                        Distinct::All(Arc::new(input))
                    }
                    Distinct::On(DistinctOn {
                        on_expr,
                        select_expr,
                        ..
                    }) => {
                        let input = self.only_input(inputs)?;
                        let sort_expr = expr.split_off(on_expr.len() + select_expr.len());
                        let select_expr = expr.split_off(on_expr.len());
                        assert!(sort_expr.is_empty(), "with_new_exprs for Distinct does not support sort expressions");
                        Distinct::On(DistinctOn::try_new(
                            expr,
                            select_expr,
                            None, // no sort expressions accepted
                            Arc::new(input),
                        )?)
                    }
                };
                Ok(LogicalPlan::Distinct(distinct))
            }
            LogicalPlan::RecursiveQuery(RecursiveQuery {
                name, is_distinct, ..
            }) => {
                self.assert_no_expressions(expr)?;
                let (static_term, recursive_term) = self.only_two_inputs(inputs)?;
                Ok(LogicalPlan::RecursiveQuery(RecursiveQuery {
                    name: name.clone(),
                    static_term: Arc::new(static_term),
                    recursive_term: Arc::new(recursive_term),
                    is_distinct: *is_distinct,
                }))
            }
            LogicalPlan::Analyze(a) => {
                self.assert_no_expressions(expr)?;
                let input = self.only_input(inputs)?;
                Ok(LogicalPlan::Analyze(Analyze {
                    verbose: a.verbose,
                    schema: Arc::clone(&a.schema),
                    input: Arc::new(input),
                }))
            }
            LogicalPlan::Explain(e) => {
                self.assert_no_expressions(expr)?;
                let input = self.only_input(inputs)?;
                Ok(LogicalPlan::Explain(Explain {
                    verbose: e.verbose,
                    plan: Arc::new(input),
                    explain_format: e.explain_format.clone(),
                    stringified_plans: e.stringified_plans.clone(),
                    schema: Arc::clone(&e.schema),
                    logical_optimization_succeeded: e.logical_optimization_succeeded,
                }))
            }
            LogicalPlan::Statement(Statement::Prepare(Prepare {
                name,
                data_types,
                ..
            })) => {
                self.assert_no_expressions(expr)?;
                let input = self.only_input(inputs)?;
                Ok(LogicalPlan::Statement(Statement::Prepare(Prepare {
                    name: name.clone(),
                    data_types: data_types.clone(),
                    input: Arc::new(input),
                })))
            }
            LogicalPlan::Statement(Statement::Execute(Execute { name, .. })) => {
                self.assert_no_inputs(inputs)?;
                Ok(LogicalPlan::Statement(Statement::Execute(Execute {
                    name: name.clone(),
                    parameters: expr,
                })))
            }
            LogicalPlan::TableScan(ts) => {
                self.assert_no_inputs(inputs)?;
                Ok(LogicalPlan::TableScan(TableScan {
                    filters: expr,
                    ..ts.clone()
                }))
            }
            LogicalPlan::EmptyRelation(_)
            | LogicalPlan::Ddl(_)
            | LogicalPlan::Statement(_)
            | LogicalPlan::DescribeTable(_) => {
                // All of these plan types have no inputs / exprs so should not be called
                self.assert_no_expressions(expr)?;
                self.assert_no_inputs(inputs)?;
                Ok(self.clone())
            }
            LogicalPlan::Unnest(Unnest {
                exec_columns: columns,
                options,
                ..
            }) => {
                self.assert_no_expressions(expr)?;
                let input = self.only_input(inputs)?;
                // Update schema with unnested column type.
                let new_plan =
                    unnest_with_options(input, columns.clone(), options.clone())?;
                Ok(new_plan)
            }
        }
    }

    /// checks that the plan conforms to the listed invariant level, returning an Error if not
    pub fn check_invariants(&self, check: InvariantLevel) -> Result<()> {
        match check {
            InvariantLevel::Always => assert_always_invariants_at_current_node(self),
            InvariantLevel::Executable => assert_executable_invariants(self),
        }
    }

    /// Helper for [Self::with_new_exprs] to use when no expressions are expected.
    #[inline]
    #[allow(clippy::needless_pass_by_value)] // expr is moved intentionally to ensure it's not used again
    fn assert_no_expressions(&self, expr: Vec<Expr>) -> Result<()> {
        if !expr.is_empty() {
            return internal_err!("{self:?} should have no exprs, got {:?}", expr);
        }
        Ok(())
    }

    /// Helper for [Self::with_new_exprs] to use when no inputs are expected.
    #[inline]
    #[allow(clippy::needless_pass_by_value)] // inputs is moved intentionally to ensure it's not used again
    fn assert_no_inputs(&self, inputs: Vec<LogicalPlan>) -> Result<()> {
        if !inputs.is_empty() {
            return internal_err!("{self:?} should have no inputs, got: {:?}", inputs);
        }
        Ok(())
    }

    /// Helper for [Self::with_new_exprs] to use when exactly one expression is expected.
    #[inline]
    fn only_expr(&self, mut expr: Vec<Expr>) -> Result<Expr> {
        if expr.len() != 1 {
            return internal_err!(
                "{self:?} should have exactly one expr, got {:?}",
                expr
            );
        }
        Ok(expr.remove(0))
    }

    /// Helper for [Self::with_new_exprs] to use when exactly one input is expected.
    #[inline]
    fn only_input(&self, mut inputs: Vec<LogicalPlan>) -> Result<LogicalPlan> {
        if inputs.len() != 1 {
            return internal_err!(
                "{self:?} should have exactly one input, got {:?}",
                inputs
            );
        }
        Ok(inputs.remove(0))
    }

    /// Helper for [Self::with_new_exprs] to use when exactly two inputs are expected.
    #[inline]
    fn only_two_inputs(
        &self,
        mut inputs: Vec<LogicalPlan>,
    ) -> Result<(LogicalPlan, LogicalPlan)> {
        if inputs.len() != 2 {
            return internal_err!(
                "{self:?} should have exactly two inputs, got {:?}",
                inputs
            );
        }
        let right = inputs.remove(1);
        let left = inputs.remove(0);
        Ok((left, right))
    }

    /// Replaces placeholder param values (like `$1`, `$2`) in [`LogicalPlan`]
    /// with the specified `param_values`.
    ///
    /// [`Prepare`] statements are converted to
    /// their inner logical plan for execution.
    ///
    /// # Example
    /// ```
    /// # use arrow::datatypes::{Field, Schema, DataType};
    /// use datafusion_common::ScalarValue;
    /// # use datafusion_expr::{lit, col, LogicalPlanBuilder, logical_plan::table_scan, placeholder};
    /// # let schema = Schema::new(vec![
    /// #     Field::new("id", DataType::Int32, false),
    /// # ]);
    /// // Build SELECT * FROM t1 WHERE id = $1
    /// let plan = table_scan(Some("t1"), &schema, None).unwrap()
    ///     .filter(col("id").eq(placeholder("$1"))).unwrap()
    ///     .build().unwrap();
    ///
    /// assert_eq!(
    ///   "Filter: t1.id = $1\
    ///   \n  TableScan: t1",
    ///   plan.display_indent().to_string()
    /// );
    ///
    /// // Fill in the parameter $1 with a literal 3
    /// let plan = plan.with_param_values(vec![
    ///   ScalarValue::from(3i32) // value at index 0 --> $1
    /// ]).unwrap();
    ///
    /// assert_eq!(
    ///    "Filter: t1.id = Int32(3)\
    ///    \n  TableScan: t1",
    ///    plan.display_indent().to_string()
    ///  );
    ///
    /// // Note you can also used named parameters
    /// // Build SELECT * FROM t1 WHERE id = $my_param
    /// let plan = table_scan(Some("t1"), &schema, None).unwrap()
    ///     .filter(col("id").eq(placeholder("$my_param"))).unwrap()
    ///     .build().unwrap()
    ///     // Fill in the parameter $my_param with a literal 3
    ///     .with_param_values(vec![
    ///       ("my_param", ScalarValue::from(3i32)),
    ///     ]).unwrap();
    ///
    /// assert_eq!(
    ///    "Filter: t1.id = Int32(3)\
    ///    \n  TableScan: t1",
    ///    plan.display_indent().to_string()
    ///  );
    ///
    /// ```
    pub fn with_param_values(
        self,
        param_values: impl Into<ParamValues>,
    ) -> Result<LogicalPlan> {
        let param_values = param_values.into();
        let plan_with_values = self.replace_params_with_values(&param_values)?;

        // unwrap Prepare
        Ok(
            if let LogicalPlan::Statement(Statement::Prepare(prepare_lp)) =
                plan_with_values
            {
                param_values.verify(&prepare_lp.data_types)?;
                // try and take ownership of the input if is not shared, clone otherwise
                Arc::unwrap_or_clone(prepare_lp.input)
            } else {
                plan_with_values
            },
        )
    }

    /// Returns the maximum number of rows that this plan can output, if known.
    ///
    /// If `None`, the plan can return any number of rows.
    /// If `Some(n)` then the plan can return at most `n` rows but may return fewer.
    pub fn max_rows(self: &LogicalPlan) -> Option<usize> {
        match self {
            LogicalPlan::Projection(Projection { input, .. }) => input.max_rows(),
            LogicalPlan::Filter(filter) => {
                if filter.is_scalar() {
                    Some(1)
                } else {
                    filter.input.max_rows()
                }
            }
            LogicalPlan::Window(Window { input, .. }) => input.max_rows(),
            LogicalPlan::Aggregate(Aggregate {
                input, group_expr, ..
            }) => {
                // Empty group_expr will return Some(1)
                if group_expr
                    .iter()
                    .all(|expr| matches!(expr, Expr::Literal(_, _)))
                {
                    Some(1)
                } else {
                    input.max_rows()
                }
            }
            LogicalPlan::Sort(Sort { input, fetch, .. }) => {
                match (fetch, input.max_rows()) {
                    (Some(fetch_limit), Some(input_max)) => {
                        Some(input_max.min(*fetch_limit))
                    }
                    (Some(fetch_limit), None) => Some(*fetch_limit),
                    (None, Some(input_max)) => Some(input_max),
                    (None, None) => None,
                }
            }
            LogicalPlan::Join(Join {
                left,
                right,
                join_type,
                ..
            }) => match join_type {
                JoinType::Inner => Some(left.max_rows()? * right.max_rows()?),
                JoinType::Left | JoinType::Right | JoinType::Full => {
                    match (left.max_rows()?, right.max_rows()?, join_type) {
                        (0, 0, _) => Some(0),
                        (max_rows, 0, JoinType::Left | JoinType::Full) => Some(max_rows),
                        (0, max_rows, JoinType::Right | JoinType::Full) => Some(max_rows),
                        (left_max, right_max, _) => Some(left_max * right_max),
                    }
                }
                JoinType::LeftSemi | JoinType::LeftAnti | JoinType::LeftMark => {
                    left.max_rows()
                }
                JoinType::RightSemi | JoinType::RightAnti => right.max_rows(),
            },
            LogicalPlan::Repartition(Repartition { input, .. }) => input.max_rows(),
            LogicalPlan::Union(Union { inputs, .. }) => {
                inputs.iter().try_fold(0usize, |mut acc, plan| {
                    acc += plan.max_rows()?;
                    Some(acc)
                })
            }
            LogicalPlan::TableScan(TableScan { fetch, .. }) => *fetch,
            LogicalPlan::EmptyRelation(_) => Some(0),
            LogicalPlan::RecursiveQuery(_) => None,
            LogicalPlan::Subquery(_) => None,
            LogicalPlan::SubqueryAlias(SubqueryAlias { input, .. }) => input.max_rows(),
            LogicalPlan::Limit(limit) => match limit.get_fetch_type() {
                Ok(FetchType::Literal(s)) => s,
                _ => None,
            },
            LogicalPlan::Distinct(
                Distinct::All(input) | Distinct::On(DistinctOn { input, .. }),
            ) => input.max_rows(),
            LogicalPlan::Values(v) => Some(v.values.len()),
            LogicalPlan::Unnest(_) => None,
            LogicalPlan::Ddl(_)
            | LogicalPlan::Explain(_)
            | LogicalPlan::Analyze(_)
            | LogicalPlan::Dml(_)
            | LogicalPlan::Copy(_)
            | LogicalPlan::DescribeTable(_)
            | LogicalPlan::Statement(_)
            | LogicalPlan::Extension(_) => None,
        }
    }

    /// If this node's expressions contains any references to an outer subquery
    pub fn contains_outer_reference(&self) -> bool {
        let mut contains = false;
        self.apply_expressions(|expr| {
            Ok(if expr.contains_outer() {
                contains = true;
                TreeNodeRecursion::Stop
            } else {
                TreeNodeRecursion::Continue
            })
        })
        .unwrap();
        contains
    }

    /// Get the output expressions and their corresponding columns.
    ///
    /// The parent node may reference the output columns of the plan by expressions, such as
    /// projection over aggregate or window functions. This method helps to convert the
    /// referenced expressions into columns.
    ///
    /// See also: [`crate::utils::columnize_expr`]
    pub fn columnized_output_exprs(&self) -> Result<Vec<(&Expr, Column)>> {
        match self {
            LogicalPlan::Aggregate(aggregate) => Ok(aggregate
                .output_expressions()?
                .into_iter()
                .zip(self.schema().columns())
                .collect()),
            LogicalPlan::Window(Window {
                window_expr,
                input,
                schema,
            }) => {
                // The input could be another Window, so the result should also include the input's. For Example:
                // `EXPLAIN SELECT RANK() OVER (PARTITION BY a ORDER BY b), SUM(b) OVER (PARTITION BY a) FROM t`
                // Its plan is:
                // Projection: RANK() PARTITION BY [t.a] ORDER BY [t.b ASC NULLS LAST] RANGE BETWEEN UNBOUNDED PRECEDING AND CURRENT ROW, SUM(t.b) PARTITION BY [t.a] ROWS BETWEEN UNBOUNDED PRECEDING AND UNBOUNDED FOLLOWING
                //   WindowAggr: windowExpr=[[SUM(CAST(t.b AS Int64)) PARTITION BY [t.a] ROWS BETWEEN UNBOUNDED PRECEDING AND UNBOUNDED FOLLOWING]]
                //     WindowAggr: windowExpr=[[RANK() PARTITION BY [t.a] ORDER BY [t.b ASC NULLS LAST] RANGE BETWEEN UNBOUNDED PRECEDING AND CURRENT ROW]]/
                //       TableScan: t projection=[a, b]
                let mut output_exprs = input.columnized_output_exprs()?;
                let input_len = input.schema().fields().len();
                output_exprs.extend(
                    window_expr
                        .iter()
                        .zip(schema.columns().into_iter().skip(input_len)),
                );
                Ok(output_exprs)
            }
            _ => Ok(vec![]),
        }
    }
}

impl LogicalPlan {
    /// Return a `LogicalPlan` with all placeholders (e.g $1 $2,
    /// ...) replaced with corresponding values provided in
    /// `params_values`
    ///
    /// See [`Self::with_param_values`] for examples and usage with an owned
    /// `ParamValues`
    pub fn replace_params_with_values(
        self,
        param_values: &ParamValues,
    ) -> Result<LogicalPlan> {
        self.transform_up_with_subqueries(|plan| {
            let schema = Arc::clone(plan.schema());
            let name_preserver = NamePreserver::new(&plan);
            plan.map_expressions(|e| {
                let (e, has_placeholder) = e.infer_placeholder_types(&schema)?;
                if !has_placeholder {
                    // Performance optimization:
                    // avoid NamePreserver copy and second pass over expression
                    // if no placeholders.
                    Ok(Transformed::no(e))
                } else {
                    let original_name = name_preserver.save(&e);
                    let transformed_expr = e.transform_up(|e| {
                        if let Expr::Placeholder(Placeholder { id, .. }) = e {
                            let value = param_values.get_placeholders_with_values(&id)?;
                            Ok(Transformed::yes(Expr::Literal(value, None)))
                        } else {
                            Ok(Transformed::no(e))
                        }
                    })?;
                    // Preserve name to avoid breaking column references to this expression
                    Ok(transformed_expr.update_data(|expr| original_name.restore(expr)))
                }
            })
        })
        .map(|res| res.data)
    }

    /// Walk the logical plan, find any `Placeholder` tokens, and return a set of their names.
    pub fn get_parameter_names(&self) -> Result<HashSet<String>> {
        let mut param_names = HashSet::new();
        self.apply_with_subqueries(|plan| {
            plan.apply_expressions(|expr| {
                expr.apply(|expr| {
                    if let Expr::Placeholder(Placeholder { id, .. }) = expr {
                        param_names.insert(id.clone());
                    }
                    Ok(TreeNodeRecursion::Continue)
                })
            })
        })
        .map(|_| param_names)
    }

    /// Walk the logical plan, find any `Placeholder` tokens, and return a map of their IDs and DataTypes
    pub fn get_parameter_types(
        &self,
    ) -> Result<HashMap<String, Option<DataType>>, DataFusionError> {
        let mut param_types: HashMap<String, Option<DataType>> = HashMap::new();

        self.apply_with_subqueries(|plan| {
            if let LogicalPlan::Limit(Limit { fetch: Some(e), .. }) = plan {
                if let Expr::Placeholder(Placeholder { id, data_type }) = &**e {
                    param_types.insert(
                        id.clone(),
                        Some(data_type.clone().unwrap_or(DataType::Int64)),
                    );
                }
            }
            plan.apply_expressions(|expr| {
                expr.apply(|expr| {
                    if let Expr::Placeholder(Placeholder { id, data_type }) = expr {
                        let prev = param_types.get(id);
                        match (prev, data_type) {
                            (Some(Some(prev)), Some(dt)) => {
                                if prev != dt {
                                    plan_err!("Conflicting types for {id}")?;
                                }
                            }
                            (_, Some(dt)) => {
                                param_types.insert(id.clone(), Some(dt.clone()));
                            }
                            (Some(Some(_)), None) => {
                                // we have already inferred the datatype
                            }
                            _ => {
                                param_types.insert(id.clone(), None);
                            }
                        }
                    }
                    Ok(TreeNodeRecursion::Continue)
                })
            })
        })
        .map(|_| param_types)
    }

    // ------------
    // Various implementations for printing out LogicalPlans
    // ------------

    /// Return a `format`able structure that produces a single line
    /// per node.
    ///
    /// # Example
    ///
    /// ```text
    /// Projection: employee.id
    ///    Filter: employee.state Eq Utf8(\"CO\")\
    ///       CsvScan: employee projection=Some([0, 3])
    /// ```
    ///
    /// ```
    /// use arrow::datatypes::{Field, Schema, DataType};
    /// use datafusion_expr::{lit, col, LogicalPlanBuilder, logical_plan::table_scan};
    /// let schema = Schema::new(vec![
    ///     Field::new("id", DataType::Int32, false),
    /// ]);
    /// let plan = table_scan(Some("t1"), &schema, None).unwrap()
    ///     .filter(col("id").eq(lit(5))).unwrap()
    ///     .build().unwrap();
    ///
    /// // Format using display_indent
    /// let display_string = format!("{}", plan.display_indent());
    ///
    /// assert_eq!("Filter: t1.id = Int32(5)\n  TableScan: t1",
    ///             display_string);
    /// ```
    pub fn display_indent(&self) -> impl Display + '_ {
        // Boilerplate structure to wrap LogicalPlan with something
        // that that can be formatted
        struct Wrapper<'a>(&'a LogicalPlan);
        impl Display for Wrapper<'_> {
            fn fmt(&self, f: &mut Formatter) -> fmt::Result {
                let with_schema = false;
                let mut visitor = IndentVisitor::new(f, with_schema);
                match self.0.visit_with_subqueries(&mut visitor) {
                    Ok(_) => Ok(()),
                    Err(_) => Err(fmt::Error),
                }
            }
        }
        Wrapper(self)
    }

    /// Return a `format`able structure that produces a single line
    /// per node that includes the output schema. For example:
    ///
    /// ```text
    /// Projection: employee.id [id:Int32]\
    ///    Filter: employee.state = Utf8(\"CO\") [id:Int32, state:Utf8]\
    ///      TableScan: employee projection=[0, 3] [id:Int32, state:Utf8]";
    /// ```
    ///
    /// ```
    /// use arrow::datatypes::{Field, Schema, DataType};
    /// use datafusion_expr::{lit, col, LogicalPlanBuilder, logical_plan::table_scan};
    /// let schema = Schema::new(vec![
    ///     Field::new("id", DataType::Int32, false),
    /// ]);
    /// let plan = table_scan(Some("t1"), &schema, None).unwrap()
    ///     .filter(col("id").eq(lit(5))).unwrap()
    ///     .build().unwrap();
    ///
    /// // Format using display_indent_schema
    /// let display_string = format!("{}", plan.display_indent_schema());
    ///
    /// assert_eq!("Filter: t1.id = Int32(5) [id:Int32]\
    ///             \n  TableScan: t1 [id:Int32]",
    ///             display_string);
    /// ```
    pub fn display_indent_schema(&self) -> impl Display + '_ {
        // Boilerplate structure to wrap LogicalPlan with something
        // that that can be formatted
        struct Wrapper<'a>(&'a LogicalPlan);
        impl Display for Wrapper<'_> {
            fn fmt(&self, f: &mut Formatter) -> fmt::Result {
                let with_schema = true;
                let mut visitor = IndentVisitor::new(f, with_schema);
                match self.0.visit_with_subqueries(&mut visitor) {
                    Ok(_) => Ok(()),
                    Err(_) => Err(fmt::Error),
                }
            }
        }
        Wrapper(self)
    }

    /// Return a displayable structure that produces plan in postgresql JSON format.
    ///
    /// Users can use this format to visualize the plan in existing plan visualization tools, for example [dalibo](https://explain.dalibo.com/)
    pub fn display_pg_json(&self) -> impl Display + '_ {
        // Boilerplate structure to wrap LogicalPlan with something
        // that that can be formatted
        struct Wrapper<'a>(&'a LogicalPlan);
        impl Display for Wrapper<'_> {
            fn fmt(&self, f: &mut Formatter) -> fmt::Result {
                let mut visitor = PgJsonVisitor::new(f);
                visitor.with_schema(true);
                match self.0.visit_with_subqueries(&mut visitor) {
                    Ok(_) => Ok(()),
                    Err(_) => Err(fmt::Error),
                }
            }
        }
        Wrapper(self)
    }

    /// Return a `format`able structure that produces lines meant for
    /// graphical display using the `DOT` language. This format can be
    /// visualized using software from
    /// [`graphviz`](https://graphviz.org/)
    ///
    /// This currently produces two graphs -- one with the basic
    /// structure, and one with additional details such as schema.
    ///
    /// ```
    /// use arrow::datatypes::{Field, Schema, DataType};
    /// use datafusion_expr::{lit, col, LogicalPlanBuilder, logical_plan::table_scan};
    /// let schema = Schema::new(vec![
    ///     Field::new("id", DataType::Int32, false),
    /// ]);
    /// let plan = table_scan(Some("t1"), &schema, None).unwrap()
    ///     .filter(col("id").eq(lit(5))).unwrap()
    ///     .build().unwrap();
    ///
    /// // Format using display_graphviz
    /// let graphviz_string = format!("{}", plan.display_graphviz());
    /// ```
    ///
    /// If graphviz string is saved to a file such as `/tmp/example.dot`, the following
    /// commands can be used to render it as a pdf:
    ///
    /// ```bash
    ///   dot -Tpdf < /tmp/example.dot  > /tmp/example.pdf
    /// ```
    ///
    pub fn display_graphviz(&self) -> impl Display + '_ {
        // Boilerplate structure to wrap LogicalPlan with something
        // that that can be formatted
        struct Wrapper<'a>(&'a LogicalPlan);
        impl Display for Wrapper<'_> {
            fn fmt(&self, f: &mut Formatter) -> fmt::Result {
                let mut visitor = GraphvizVisitor::new(f);

                visitor.start_graph()?;

                visitor.pre_visit_plan("LogicalPlan")?;
                self.0
                    .visit_with_subqueries(&mut visitor)
                    .map_err(|_| fmt::Error)?;
                visitor.post_visit_plan()?;

                visitor.set_with_schema(true);
                visitor.pre_visit_plan("Detailed LogicalPlan")?;
                self.0
                    .visit_with_subqueries(&mut visitor)
                    .map_err(|_| fmt::Error)?;
                visitor.post_visit_plan()?;

                visitor.end_graph()?;
                Ok(())
            }
        }
        Wrapper(self)
    }

    /// Return a `format`able structure with the a human readable
    /// description of this LogicalPlan node per node, not including
    /// children. For example:
    ///
    /// ```text
    /// Projection: id
    /// ```
    /// ```
    /// use arrow::datatypes::{Field, Schema, DataType};
    /// use datafusion_expr::{lit, col, LogicalPlanBuilder, logical_plan::table_scan};
    /// let schema = Schema::new(vec![
    ///     Field::new("id", DataType::Int32, false),
    /// ]);
    /// let plan = table_scan(Some("t1"), &schema, None).unwrap()
    ///     .build().unwrap();
    ///
    /// // Format using display
    /// let display_string = format!("{}", plan.display());
    ///
    /// assert_eq!("TableScan: t1", display_string);
    /// ```
    pub fn display(&self) -> impl Display + '_ {
        // Boilerplate structure to wrap LogicalPlan with something
        // that that can be formatted
        struct Wrapper<'a>(&'a LogicalPlan);
        impl Display for Wrapper<'_> {
            fn fmt(&self, f: &mut Formatter) -> fmt::Result {
                match self.0 {
                    LogicalPlan::EmptyRelation(_) => write!(f, "EmptyRelation"),
                    LogicalPlan::RecursiveQuery(RecursiveQuery {
                        is_distinct, ..
                    }) => {
                        write!(f, "RecursiveQuery: is_distinct={is_distinct}")
                    }
                    LogicalPlan::Values(Values { ref values, .. }) => {
                        let str_values: Vec<_> = values
                            .iter()
                            // limit to only 5 values to avoid horrible display
                            .take(5)
                            .map(|row| {
                                let item = row
                                    .iter()
                                    .map(|expr| expr.to_string())
                                    .collect::<Vec<_>>()
                                    .join(", ");
                                format!("({item})")
                            })
                            .collect();

                        let eclipse = if values.len() > 5 { "..." } else { "" };
                        write!(f, "Values: {}{}", str_values.join(", "), eclipse)
                    }

                    LogicalPlan::TableScan(TableScan {
                        ref source,
                        ref table_name,
                        ref projection,
                        ref filters,
                        ref fetch,
                        ..
                    }) => {
                        let projected_fields = match projection {
                            Some(indices) => {
                                let schema = source.schema();
                                let names: Vec<&str> = indices
                                    .iter()
                                    .map(|i| schema.field(*i).name().as_str())
                                    .collect();
                                format!(" projection=[{}]", names.join(", "))
                            }
                            _ => "".to_string(),
                        };

                        write!(f, "TableScan: {table_name}{projected_fields}")?;

                        if !filters.is_empty() {
                            let mut full_filter = vec![];
                            let mut partial_filter = vec![];
                            let mut unsupported_filters = vec![];
                            let filters: Vec<&Expr> = filters.iter().collect();

                            if let Ok(results) =
                                source.supports_filters_pushdown(&filters)
                            {
                                filters.iter().zip(results.iter()).for_each(
                                    |(x, res)| match res {
                                        TableProviderFilterPushDown::Exact => {
                                            full_filter.push(x)
                                        }
                                        TableProviderFilterPushDown::Inexact => {
                                            partial_filter.push(x)
                                        }
                                        TableProviderFilterPushDown::Unsupported => {
                                            unsupported_filters.push(x)
                                        }
                                    },
                                );
                            }

                            if !full_filter.is_empty() {
                                write!(
                                    f,
                                    ", full_filters=[{}]",
                                    expr_vec_fmt!(full_filter)
                                )?;
                            };
                            if !partial_filter.is_empty() {
                                write!(
                                    f,
                                    ", partial_filters=[{}]",
                                    expr_vec_fmt!(partial_filter)
                                )?;
                            }
                            if !unsupported_filters.is_empty() {
                                write!(
                                    f,
                                    ", unsupported_filters=[{}]",
                                    expr_vec_fmt!(unsupported_filters)
                                )?;
                            }
                        }

                        if let Some(n) = fetch {
                            write!(f, ", fetch={n}")?;
                        }

                        Ok(())
                    }
                    LogicalPlan::Projection(Projection { ref expr, .. }) => {
                        write!(f, "Projection:")?;
                        for (i, expr_item) in expr.iter().enumerate() {
                            if i > 0 {
                                write!(f, ",")?;
                            }
                            write!(f, " {expr_item}")?;
                        }
                        Ok(())
                    }
                    LogicalPlan::Dml(DmlStatement { table_name, op, .. }) => {
                        write!(f, "Dml: op=[{op}] table=[{table_name}]")
                    }
                    LogicalPlan::Copy(CopyTo {
                        input: _,
                        output_url,
                        file_type,
                        options,
                        ..
                    }) => {
                        let op_str = options
                            .iter()
                            .map(|(k, v)| format!("{k} {v}"))
                            .collect::<Vec<String>>()
                            .join(", ");

                        write!(f, "CopyTo: format={} output_url={output_url} options: ({op_str})", file_type.get_ext())
                    }
                    LogicalPlan::Ddl(ddl) => {
                        write!(f, "{}", ddl.display())
                    }
                    LogicalPlan::Filter(Filter {
                        predicate: ref expr,
                        ..
                    }) => write!(f, "Filter: {expr}"),
                    LogicalPlan::Window(Window {
                        ref window_expr, ..
                    }) => {
                        write!(
                            f,
                            "WindowAggr: windowExpr=[[{}]]",
                            expr_vec_fmt!(window_expr)
                        )
                    }
                    LogicalPlan::Aggregate(Aggregate {
                        ref group_expr,
                        ref aggr_expr,
                        ..
                    }) => write!(
                        f,
                        "Aggregate: groupBy=[[{}]], aggr=[[{}]]",
                        expr_vec_fmt!(group_expr),
                        expr_vec_fmt!(aggr_expr)
                    ),
                    LogicalPlan::Sort(Sort { expr, fetch, .. }) => {
                        write!(f, "Sort: ")?;
                        for (i, expr_item) in expr.iter().enumerate() {
                            if i > 0 {
                                write!(f, ", ")?;
                            }
                            write!(f, "{expr_item}")?;
                        }
                        if let Some(a) = fetch {
                            write!(f, ", fetch={a}")?;
                        }

                        Ok(())
                    }
                    LogicalPlan::Join(Join {
                        on: ref keys,
                        filter,
                        join_constraint,
                        join_type,
                        ..
                    }) => {
                        let join_expr: Vec<String> =
                            keys.iter().map(|(l, r)| format!("{l} = {r}")).collect();
                        let filter_expr = filter
                            .as_ref()
                            .map(|expr| format!(" Filter: {expr}"))
                            .unwrap_or_else(|| "".to_string());
                        let join_type = if filter.is_none() && keys.is_empty() && matches!(join_type, JoinType::Inner) {
                            "Cross".to_string()
                        } else {
                            join_type.to_string()
                        };
                        match join_constraint {
                            JoinConstraint::On => {
                                write!(
                                    f,
                                    "{} Join: {}{}",
                                    join_type,
                                    join_expr.join(", "),
                                    filter_expr
                                )
                            }
                            JoinConstraint::Using => {
                                write!(
                                    f,
                                    "{} Join: Using {}{}",
                                    join_type,
                                    join_expr.join(", "),
                                    filter_expr,
                                )
                            }
                        }
                    }
                    LogicalPlan::Repartition(Repartition {
                        partitioning_scheme,
                        ..
                    }) => match partitioning_scheme {
                        Partitioning::RoundRobinBatch(n) => {
                            write!(f, "Repartition: RoundRobinBatch partition_count={n}")
                        }
                        Partitioning::Hash(expr, n) => {
                            let hash_expr: Vec<String> =
                                expr.iter().map(|e| format!("{e}")).collect();
                            write!(
                                f,
                                "Repartition: Hash({}) partition_count={}",
                                hash_expr.join(", "),
                                n
                            )
                        }
                        Partitioning::DistributeBy(expr) => {
                            let dist_by_expr: Vec<String> =
                                expr.iter().map(|e| format!("{e}")).collect();
                            write!(
                                f,
                                "Repartition: DistributeBy({})",
                                dist_by_expr.join(", "),
                            )
                        }
                    },
                    LogicalPlan::Limit(limit) => {
                        // Attempt to display `skip` and `fetch` as literals if possible, otherwise as expressions.
                        let skip_str = match limit.get_skip_type() {
                            Ok(SkipType::Literal(n)) => n.to_string(),
                            _ => limit.skip.as_ref().map_or_else(|| "None".to_string(), |x| x.to_string()),
                        };
                        let fetch_str = match limit.get_fetch_type() {
                            Ok(FetchType::Literal(Some(n))) => n.to_string(),
                            Ok(FetchType::Literal(None)) => "None".to_string(),
                            _ => limit.fetch.as_ref().map_or_else(|| "None".to_string(), |x| x.to_string())
                        };
                        write!(
                            f,
                            "Limit: skip={skip_str}, fetch={fetch_str}",
                        )
                    }
                    LogicalPlan::Subquery(Subquery { .. }) => {
                        write!(f, "Subquery:")
                    }
                    LogicalPlan::SubqueryAlias(SubqueryAlias { ref alias, .. }) => {
                        write!(f, "SubqueryAlias: {alias}")
                    }
                    LogicalPlan::Statement(statement) => {
                        write!(f, "{}", statement.display())
                    }
                    LogicalPlan::Distinct(distinct) => match distinct {
                        Distinct::All(_) => write!(f, "Distinct:"),
                        Distinct::On(DistinctOn {
                            on_expr,
                            select_expr,
                            sort_expr,
                            ..
                        }) => write!(
                            f,
                            "DistinctOn: on_expr=[[{}]], select_expr=[[{}]], sort_expr=[[{}]]",
                            expr_vec_fmt!(on_expr),
                            expr_vec_fmt!(select_expr),
                            if let Some(sort_expr) = sort_expr { expr_vec_fmt!(sort_expr) } else { "".to_string() },
                        ),
                    },
                    LogicalPlan::Explain { .. } => write!(f, "Explain"),
                    LogicalPlan::Analyze { .. } => write!(f, "Analyze"),
                    LogicalPlan::Union(_) => write!(f, "Union"),
                    LogicalPlan::Extension(e) => e.node.fmt_for_explain(f),
                    LogicalPlan::DescribeTable(DescribeTable { .. }) => {
                        write!(f, "DescribeTable")
                    }
                    LogicalPlan::Unnest(Unnest {
                        input: plan,
                        list_type_columns: list_col_indices,
                        struct_type_columns: struct_col_indices, .. }) => {
                        let input_columns = plan.schema().columns();
                        let list_type_columns = list_col_indices
                            .iter()
                            .map(|(i,unnest_info)|
                                format!("{}|depth={}", &input_columns[*i].to_string(),
                                unnest_info.depth))
                            .collect::<Vec<String>>();
                        let struct_type_columns = struct_col_indices
                            .iter()
                            .map(|i| &input_columns[*i])
                            .collect::<Vec<&Column>>();
                        // get items from input_columns indexed by list_col_indices
                        write!(f, "Unnest: lists[{}] structs[{}]",
                        expr_vec_fmt!(list_type_columns),
                        expr_vec_fmt!(struct_type_columns))
                    }
                }
            }
        }
        Wrapper(self)
    }
}

impl Display for LogicalPlan {
    fn fmt(&self, f: &mut Formatter) -> fmt::Result {
        self.display_indent().fmt(f)
    }
}

impl ToStringifiedPlan for LogicalPlan {
    fn to_stringified(&self, plan_type: PlanType) -> StringifiedPlan {
        StringifiedPlan::new(plan_type, self.display_indent().to_string())
    }
}

/// Produces no rows: An empty relation with an empty schema
#[derive(Debug, Clone, PartialEq, Eq, Hash)]
pub struct EmptyRelation {
    /// Whether to produce a placeholder row
    pub produce_one_row: bool,
    /// The schema description of the output
    pub schema: DFSchemaRef,
}

// Manual implementation needed because of `schema` field. Comparison excludes this field.
impl PartialOrd for EmptyRelation {
    fn partial_cmp(&self, other: &Self) -> Option<Ordering> {
        self.produce_one_row.partial_cmp(&other.produce_one_row)
    }
}

/// A variadic query operation, Recursive CTE.
///
/// # Recursive Query Evaluation
///
/// From the [Postgres Docs]:
///
/// 1. Evaluate the non-recursive term. For `UNION` (but not `UNION ALL`),
///    discard duplicate rows. Include all remaining rows in the result of the
///    recursive query, and also place them in a temporary working table.
///
/// 2. So long as the working table is not empty, repeat these steps:
///
/// * Evaluate the recursive term, substituting the current contents of the
///   working table for the recursive self-reference. For `UNION` (but not `UNION
///   ALL`), discard duplicate rows and rows that duplicate any previous result
///   row. Include all remaining rows in the result of the recursive query, and
///   also place them in a temporary intermediate table.
///
/// * Replace the contents of the working table with the contents of the
///   intermediate table, then empty the intermediate table.
///
/// [Postgres Docs]: https://www.postgresql.org/docs/current/queries-with.html#QUERIES-WITH-RECURSIVE
#[derive(Debug, Clone, PartialEq, Eq, PartialOrd, Hash)]
pub struct RecursiveQuery {
    /// Name of the query
    pub name: String,
    /// The static term (initial contents of the working table)
    pub static_term: Arc<LogicalPlan>,
    /// The recursive term (evaluated on the contents of the working table until
    /// it returns an empty set)
    pub recursive_term: Arc<LogicalPlan>,
    /// Should the output of the recursive term be deduplicated (`UNION`) or
    /// not (`UNION ALL`).
    pub is_distinct: bool,
}

/// Values expression. See
/// [Postgres VALUES](https://www.postgresql.org/docs/current/queries-values.html)
/// documentation for more details.
#[derive(Debug, Clone, PartialEq, Eq, Hash)]
pub struct Values {
    /// The table schema
    pub schema: DFSchemaRef,
    /// Values
    pub values: Vec<Vec<Expr>>,
}

// Manual implementation needed because of `schema` field. Comparison excludes this field.
impl PartialOrd for Values {
    fn partial_cmp(&self, other: &Self) -> Option<Ordering> {
        self.values.partial_cmp(&other.values)
    }
}

/// Evaluates an arbitrary list of expressions (essentially a
/// SELECT with an expression list) on its input.
#[derive(Clone, PartialEq, Eq, Hash, Debug)]
// mark non_exhaustive to encourage use of try_new/new()
#[non_exhaustive]
pub struct Projection {
    /// The list of expressions
    pub expr: Vec<Expr>,
    /// The incoming logical plan
    pub input: Arc<LogicalPlan>,
    /// The schema description of the output
    pub schema: DFSchemaRef,
}

// Manual implementation needed because of `schema` field. Comparison excludes this field.
impl PartialOrd for Projection {
    fn partial_cmp(&self, other: &Self) -> Option<Ordering> {
        match self.expr.partial_cmp(&other.expr) {
            Some(Ordering::Equal) => self.input.partial_cmp(&other.input),
            cmp => cmp,
        }
    }
}

impl Projection {
    /// Create a new Projection
    pub fn try_new(expr: Vec<Expr>, input: Arc<LogicalPlan>) -> Result<Self> {
        let projection_schema = projection_schema(&input, &expr)?;
        Self::try_new_with_schema(expr, input, projection_schema)
    }

    /// Create a new Projection using the specified output schema
    pub fn try_new_with_schema(
        expr: Vec<Expr>,
        input: Arc<LogicalPlan>,
        schema: DFSchemaRef,
    ) -> Result<Self> {
        #[expect(deprecated)]
        if !expr.iter().any(|e| matches!(e, Expr::Wildcard { .. }))
            && expr.len() != schema.fields().len()
        {
            return plan_err!("Projection has mismatch between number of expressions ({}) and number of fields in schema ({})", expr.len(), schema.fields().len());
        }
        Ok(Self {
            expr,
            input,
            schema,
        })
    }

    /// Create a new Projection using the specified output schema
    pub fn new_from_schema(input: Arc<LogicalPlan>, schema: DFSchemaRef) -> Self {
        let expr: Vec<Expr> = schema.columns().into_iter().map(Expr::Column).collect();
        Self {
            expr,
            input,
            schema,
        }
    }
}

/// Computes the schema of the result produced by applying a projection to the input logical plan.
///
/// # Arguments
///
/// * `input`: A reference to the input `LogicalPlan` for which the projection schema
///   will be computed.
/// * `exprs`: A slice of `Expr` expressions representing the projection operation to apply.
///
/// # Returns
///
/// A `Result` containing an `Arc<DFSchema>` representing the schema of the result
/// produced by the projection operation. If the schema computation is successful,
/// the `Result` will contain the schema; otherwise, it will contain an error.
pub fn projection_schema(input: &LogicalPlan, exprs: &[Expr]) -> Result<Arc<DFSchema>> {
    let metadata = input.schema().metadata().clone();

    let schema =
        DFSchema::new_with_metadata(exprlist_to_fields(exprs, input)?, metadata)?
            .with_functional_dependencies(calc_func_dependencies_for_project(
                exprs, input,
            )?)?;

    Ok(Arc::new(schema))
}

/// Aliased subquery
#[derive(Debug, Clone, PartialEq, Eq, Hash)]
// mark non_exhaustive to encourage use of try_new/new()
#[non_exhaustive]
pub struct SubqueryAlias {
    /// The incoming logical plan
    pub input: Arc<LogicalPlan>,
    /// The alias for the input relation
    pub alias: TableReference,
    /// The schema with qualified field names
    pub schema: DFSchemaRef,
}

impl SubqueryAlias {
    pub fn try_new(
        plan: Arc<LogicalPlan>,
        alias: impl Into<TableReference>,
    ) -> Result<Self> {
        let alias = alias.into();
        let fields = change_redundant_column(plan.schema().fields());
        let meta_data = plan.schema().as_ref().metadata().clone();
        let schema: Schema =
            DFSchema::from_unqualified_fields(fields.into(), meta_data)?.into();
        // Since schema is the same, other than qualifier, we can use existing
        // functional dependencies:
        let func_dependencies = plan.schema().functional_dependencies().clone();
        let schema = DFSchemaRef::new(
            DFSchema::try_from_qualified_schema(alias.clone(), &schema)?
                .with_functional_dependencies(func_dependencies)?,
        );
        Ok(SubqueryAlias {
            input: plan,
            alias,
            schema,
        })
    }
}

// Manual implementation needed because of `schema` field. Comparison excludes this field.
impl PartialOrd for SubqueryAlias {
    fn partial_cmp(&self, other: &Self) -> Option<Ordering> {
        match self.input.partial_cmp(&other.input) {
            Some(Ordering::Equal) => self.alias.partial_cmp(&other.alias),
            cmp => cmp,
        }
    }
}

/// Filters rows from its input that do not match an
/// expression (essentially a WHERE clause with a predicate
/// expression).
///
/// Semantically, `<predicate>` is evaluated for each row of the input;
/// If the value of `<predicate>` is true, the input row is passed to
/// the output. If the value of `<predicate>` is false, the row is
/// discarded.
///
/// Filter should not be created directly but instead use `try_new()`
/// and that these fields are only pub to support pattern matching
#[derive(Debug, Clone, PartialEq, Eq, PartialOrd, Hash)]
#[non_exhaustive]
pub struct Filter {
    /// The predicate expression, which must have Boolean type.
    pub predicate: Expr,
    /// The incoming logical plan
    pub input: Arc<LogicalPlan>,
}

impl Filter {
    /// Create a new filter operator.
    ///
    /// Notes: as Aliases have no effect on the output of a filter operator,
    /// they are removed from the predicate expression.
    pub fn try_new(predicate: Expr, input: Arc<LogicalPlan>) -> Result<Self> {
        Self::try_new_internal(predicate, input)
    }

    /// Create a new filter operator for a having clause.
    /// This is similar to a filter, but its having flag is set to true.
    #[deprecated(since = "48.0.0", note = "Use `try_new` instead")]
    pub fn try_new_with_having(predicate: Expr, input: Arc<LogicalPlan>) -> Result<Self> {
        Self::try_new_internal(predicate, input)
    }

    fn is_allowed_filter_type(data_type: &DataType) -> bool {
        match data_type {
            // Interpret NULL as a missing boolean value.
            DataType::Boolean | DataType::Null => true,
            DataType::Dictionary(_, value_type) => {
                Filter::is_allowed_filter_type(value_type.as_ref())
            }
            _ => false,
        }
    }

    fn try_new_internal(predicate: Expr, input: Arc<LogicalPlan>) -> Result<Self> {
        // Filter predicates must return a boolean value so we try and validate that here.
        // Note that it is not always possible to resolve the predicate expression during plan
        // construction (such as with correlated subqueries) so we make a best effort here and
        // ignore errors resolving the expression against the schema.
        if let Ok(predicate_type) = predicate.get_type(input.schema()) {
            if !Filter::is_allowed_filter_type(&predicate_type) {
                return plan_err!(
                    "Cannot create filter with non-boolean predicate '{predicate}' returning {predicate_type}"
                );
            }
        }

        Ok(Self {
            predicate: predicate.unalias_nested().data,
            input,
        })
    }

    /// Is this filter guaranteed to return 0 or 1 row in a given instantiation?
    ///
    /// This function will return `true` if its predicate contains a conjunction of
    /// `col(a) = <expr>`, where its schema has a unique filter that is covered
    /// by this conjunction.
    ///
    /// For example, for the table:
    /// ```sql
    /// CREATE TABLE t (a INTEGER PRIMARY KEY, b INTEGER);
    /// ```
    /// `Filter(a = 2).is_scalar() == true`
    /// , whereas
    /// `Filter(b = 2).is_scalar() == false`
    /// and
    /// `Filter(a = 2 OR b = 2).is_scalar() == false`
    fn is_scalar(&self) -> bool {
        let schema = self.input.schema();

        let functional_dependencies = self.input.schema().functional_dependencies();
        let unique_keys = functional_dependencies.iter().filter(|dep| {
            let nullable = dep.nullable
                && dep
                    .source_indices
                    .iter()
                    .any(|&source| schema.field(source).is_nullable());
            !nullable
                && dep.mode == Dependency::Single
                && dep.target_indices.len() == schema.fields().len()
        });

        let exprs = split_conjunction(&self.predicate);
        let eq_pred_cols: HashSet<_> = exprs
            .iter()
            .filter_map(|expr| {
                let Expr::BinaryExpr(BinaryExpr {
                    left,
                    op: Operator::Eq,
                    right,
                }) = expr
                else {
                    return None;
                };
                // This is a no-op filter expression
                if left == right {
                    return None;
                }

                match (left.as_ref(), right.as_ref()) {
                    (Expr::Column(_), Expr::Column(_)) => None,
                    (Expr::Column(c), _) | (_, Expr::Column(c)) => {
                        Some(schema.index_of_column(c).unwrap())
                    }
                    _ => None,
                }
            })
            .collect();

        // If we have a functional dependence that is a subset of our predicate,
        // this filter is scalar
        for key in unique_keys {
            if key.source_indices.iter().all(|c| eq_pred_cols.contains(c)) {
                return true;
            }
        }
        false
    }
}

/// Window its input based on a set of window spec and window function (e.g. SUM or RANK)
///
/// # Output Schema
///
/// The output schema is the input schema followed by the window function
/// expressions, in order.
///
/// For example, given the input schema `"A", "B", "C"` and the window function
/// `SUM(A) OVER (PARTITION BY B+1 ORDER BY C)`, the output schema will be `"A",
/// "B", "C", "SUM(A) OVER ..."` where `"SUM(A) OVER ..."` is the name of the
/// output column.
///
/// Note that the `PARTITION BY` expression "B+1" is not produced in the output
/// schema.
#[derive(Debug, Clone, PartialEq, Eq, Hash)]
pub struct Window {
    /// The incoming logical plan
    pub input: Arc<LogicalPlan>,
    /// The window function expression
    pub window_expr: Vec<Expr>,
    /// The schema description of the window output
    pub schema: DFSchemaRef,
}

impl Window {
    /// Create a new window operator.
    pub fn try_new(window_expr: Vec<Expr>, input: Arc<LogicalPlan>) -> Result<Self> {
        let fields: Vec<(Option<TableReference>, Arc<Field>)> = input
            .schema()
            .iter()
            .map(|(q, f)| (q.cloned(), Arc::clone(f)))
            .collect();
        let input_len = fields.len();
        let mut window_fields = fields;
        let expr_fields = exprlist_to_fields(window_expr.as_slice(), &input)?;
        window_fields.extend_from_slice(expr_fields.as_slice());
        let metadata = input.schema().metadata().clone();

        // Update functional dependencies for window:
        let mut window_func_dependencies =
            input.schema().functional_dependencies().clone();
        window_func_dependencies.extend_target_indices(window_fields.len());

        // Since we know that ROW_NUMBER outputs will be unique (i.e. it consists
        // of consecutive numbers per partition), we can represent this fact with
        // functional dependencies.
        let mut new_dependencies = window_expr
            .iter()
            .enumerate()
            .filter_map(|(idx, expr)| {
                let Expr::WindowFunction(window_fun) = expr else {
                    return None;
                };
                let WindowFunction {
                    fun: WindowFunctionDefinition::WindowUDF(udwf),
                    params: WindowFunctionParams { partition_by, .. },
                } = window_fun.as_ref()
                else {
                    return None;
                };
                // When there is no PARTITION BY, row number will be unique
                // across the entire table.
                if udwf.name() == "row_number" && partition_by.is_empty() {
                    Some(idx + input_len)
                } else {
                    None
                }
            })
            .map(|idx| {
                FunctionalDependence::new(vec![idx], vec![], false)
                    .with_mode(Dependency::Single)
            })
            .collect::<Vec<_>>();

        if !new_dependencies.is_empty() {
            for dependence in new_dependencies.iter_mut() {
                dependence.target_indices = (0..window_fields.len()).collect();
            }
            // Add the dependency introduced because of ROW_NUMBER window function to the functional dependency
            let new_deps = FunctionalDependencies::new(new_dependencies);
            window_func_dependencies.extend(new_deps);
        }

        Self::try_new_with_schema(
            window_expr,
            input,
            Arc::new(
                DFSchema::new_with_metadata(window_fields, metadata)?
                    .with_functional_dependencies(window_func_dependencies)?,
            ),
        )
    }

    pub fn try_new_with_schema(
        window_expr: Vec<Expr>,
        input: Arc<LogicalPlan>,
        schema: DFSchemaRef,
    ) -> Result<Self> {
        if window_expr.len() != schema.fields().len() - input.schema().fields().len() {
            return plan_err!(
                "Window has mismatch between number of expressions ({}) and number of fields in schema ({})",
                window_expr.len(),
                schema.fields().len() - input.schema().fields().len()
            );
        }

        Ok(Window {
            input,
            window_expr,
            schema,
        })
    }
}

// Manual implementation needed because of `schema` field. Comparison excludes this field.
impl PartialOrd for Window {
    fn partial_cmp(&self, other: &Self) -> Option<Ordering> {
        match self.input.partial_cmp(&other.input) {
            Some(Ordering::Equal) => self.window_expr.partial_cmp(&other.window_expr),
            cmp => cmp,
        }
    }
}

/// Produces rows from a table provider by reference or from the context
#[derive(Clone)]
pub struct TableScan {
    /// The name of the table
    pub table_name: TableReference,
    /// The source of the table
    pub source: Arc<dyn TableSource>,
    /// Optional column indices to use as a projection
    pub projection: Option<Vec<usize>>,
    /// The schema description of the output
    pub projected_schema: DFSchemaRef,
    /// Optional expressions to be used as filters by the table provider
    pub filters: Vec<Expr>,
    /// Optional number of rows to read
    pub fetch: Option<usize>,
}

impl Debug for TableScan {
    fn fmt(&self, f: &mut Formatter) -> fmt::Result {
        f.debug_struct("TableScan")
            .field("table_name", &self.table_name)
            .field("source", &"...")
            .field("projection", &self.projection)
            .field("projected_schema", &self.projected_schema)
            .field("filters", &self.filters)
            .field("fetch", &self.fetch)
            .finish_non_exhaustive()
    }
}

impl PartialEq for TableScan {
    fn eq(&self, other: &Self) -> bool {
        self.table_name == other.table_name
            && self.projection == other.projection
            && self.projected_schema == other.projected_schema
            && self.filters == other.filters
            && self.fetch == other.fetch
    }
}

impl Eq for TableScan {}

// Manual implementation needed because of `source` and `projected_schema` fields.
// Comparison excludes these field.
impl PartialOrd for TableScan {
    fn partial_cmp(&self, other: &Self) -> Option<Ordering> {
        #[derive(PartialEq, PartialOrd)]
        struct ComparableTableScan<'a> {
            /// The name of the table
            pub table_name: &'a TableReference,
            /// Optional column indices to use as a projection
            pub projection: &'a Option<Vec<usize>>,
            /// Optional expressions to be used as filters by the table provider
            pub filters: &'a Vec<Expr>,
            /// Optional number of rows to read
            pub fetch: &'a Option<usize>,
        }
        let comparable_self = ComparableTableScan {
            table_name: &self.table_name,
            projection: &self.projection,
            filters: &self.filters,
            fetch: &self.fetch,
        };
        let comparable_other = ComparableTableScan {
            table_name: &other.table_name,
            projection: &other.projection,
            filters: &other.filters,
            fetch: &other.fetch,
        };
        comparable_self.partial_cmp(&comparable_other)
    }
}

impl Hash for TableScan {
    fn hash<H: Hasher>(&self, state: &mut H) {
        self.table_name.hash(state);
        self.projection.hash(state);
        self.projected_schema.hash(state);
        self.filters.hash(state);
        self.fetch.hash(state);
    }
}

impl TableScan {
    /// Initialize TableScan with appropriate schema from the given
    /// arguments.
    pub fn try_new(
        table_name: impl Into<TableReference>,
        table_source: Arc<dyn TableSource>,
        projection: Option<Vec<usize>>,
        filters: Vec<Expr>,
        fetch: Option<usize>,
    ) -> Result<Self> {
        let table_name = table_name.into();

        if table_name.table().is_empty() {
            return plan_err!("table_name cannot be empty");
        }
        let schema = table_source.schema();
        let func_dependencies = FunctionalDependencies::new_from_constraints(
            table_source.constraints(),
            schema.fields.len(),
        );
        let projected_schema = projection
            .as_ref()
            .map(|p| {
                let projected_func_dependencies =
                    func_dependencies.project_functional_dependencies(p, p.len());

                let df_schema = DFSchema::new_with_metadata(
                    p.iter()
                        .map(|i| {
                            (Some(table_name.clone()), Arc::new(schema.field(*i).clone()))
                        })
                        .collect(),
                    schema.metadata.clone(),
                )?;
                df_schema.with_functional_dependencies(projected_func_dependencies)
            })
            .unwrap_or_else(|| {
                let df_schema =
                    DFSchema::try_from_qualified_schema(table_name.clone(), &schema)?;
                df_schema.with_functional_dependencies(func_dependencies)
            })?;
        let projected_schema = Arc::new(projected_schema);

        Ok(Self {
            table_name,
            source: table_source,
            projection,
            projected_schema,
            filters,
            fetch,
        })
    }
}

// Repartition the plan based on a partitioning scheme.
#[derive(Debug, Clone, PartialEq, Eq, PartialOrd, Hash)]
pub struct Repartition {
    /// The incoming logical plan
    pub input: Arc<LogicalPlan>,
    /// The partitioning scheme
    pub partitioning_scheme: Partitioning,
}

/// Union multiple inputs
#[derive(Debug, Clone, PartialEq, Eq, Hash)]
pub struct Union {
    /// Inputs to merge
    pub inputs: Vec<Arc<LogicalPlan>>,
    /// Union schema. Should be the same for all inputs.
    pub schema: DFSchemaRef,
}

impl Union {
    /// Constructs new Union instance deriving schema from inputs.
    fn try_new(inputs: Vec<Arc<LogicalPlan>>) -> Result<Self> {
        let schema = Self::derive_schema_from_inputs(&inputs, false, false)?;
        Ok(Union { inputs, schema })
    }

    /// Constructs new Union instance deriving schema from inputs.
    /// Inputs do not have to have matching types and produced schema will
    /// take type from the first input.
    // TODO (https://github.com/apache/datafusion/issues/14380): Avoid creating uncoerced union at all.
    pub fn try_new_with_loose_types(inputs: Vec<Arc<LogicalPlan>>) -> Result<Self> {
        let schema = Self::derive_schema_from_inputs(&inputs, true, false)?;
        Ok(Union { inputs, schema })
    }

    /// Constructs a new Union instance that combines rows from different tables by name,
    /// instead of by position. This means that the specified inputs need not have schemas
    /// that are all the same width.
    pub fn try_new_by_name(inputs: Vec<Arc<LogicalPlan>>) -> Result<Self> {
        let schema = Self::derive_schema_from_inputs(&inputs, true, true)?;
        let inputs = Self::rewrite_inputs_from_schema(&schema, inputs)?;

        Ok(Union { inputs, schema })
    }

    /// When constructing a `UNION BY NAME`, we need to wrap inputs
    /// in an additional `Projection` to account for absence of columns
    /// in input schemas or differing projection orders.
    fn rewrite_inputs_from_schema(
        schema: &Arc<DFSchema>,
        inputs: Vec<Arc<LogicalPlan>>,
    ) -> Result<Vec<Arc<LogicalPlan>>> {
        let schema_width = schema.iter().count();
        let mut wrapped_inputs = Vec::with_capacity(inputs.len());
        for input in inputs {
            // Any columns that exist within the derived schema but do not exist
            // within an input's schema should be replaced with `NULL` aliased
            // to the appropriate column in the derived schema.
            let mut expr = Vec::with_capacity(schema_width);
            for column in schema.columns() {
                if input
                    .schema()
                    .has_column_with_unqualified_name(column.name())
                {
                    expr.push(Expr::Column(column));
                } else {
                    expr.push(
                        Expr::Literal(ScalarValue::Null, None).alias(column.name()),
                    );
                }
            }
            wrapped_inputs.push(Arc::new(LogicalPlan::Projection(
                Projection::try_new_with_schema(expr, input, Arc::clone(schema))?,
            )));
        }

        Ok(wrapped_inputs)
    }

    /// Constructs new Union instance deriving schema from inputs.
    ///
    /// If `loose_types` is true, inputs do not need to have matching types and
    /// the produced schema will use the type from the first input.
    /// TODO (<https://github.com/apache/datafusion/issues/14380>): This is not necessarily reasonable behavior.
    ///
    /// If `by_name` is `true`, input schemas need not be the same width. That is,
    /// the constructed schema follows `UNION BY NAME` semantics.
    fn derive_schema_from_inputs(
        inputs: &[Arc<LogicalPlan>],
        loose_types: bool,
        by_name: bool,
    ) -> Result<DFSchemaRef> {
        if inputs.len() < 2 {
            return plan_err!("UNION requires at least two inputs");
        }

        if by_name {
            Self::derive_schema_from_inputs_by_name(inputs, loose_types)
        } else {
            Self::derive_schema_from_inputs_by_position(inputs, loose_types)
        }
    }

    fn derive_schema_from_inputs_by_name(
        inputs: &[Arc<LogicalPlan>],
        loose_types: bool,
    ) -> Result<DFSchemaRef> {
        type FieldData<'a> =
            (&'a DataType, bool, Vec<&'a HashMap<String, String>>, usize);
        let mut cols: Vec<(&str, FieldData)> = Vec::new();
        for input in inputs.iter() {
            for field in input.schema().fields() {
                if let Some((_, (data_type, is_nullable, metadata, occurrences))) =
                    cols.iter_mut().find(|(name, _)| name == field.name())
                {
                    if !loose_types && *data_type != field.data_type() {
                        return plan_err!(
                            "Found different types for field {}",
                            field.name()
                        );
                    }

                    metadata.push(field.metadata());
                    // If the field is nullable in any one of the inputs,
                    // then the field in the final schema is also nullable.
                    *is_nullable |= field.is_nullable();
                    *occurrences += 1;
                } else {
                    cols.push((
                        field.name(),
                        (
                            field.data_type(),
                            field.is_nullable(),
                            vec![field.metadata()],
                            1,
                        ),
                    ));
                }
            }
        }

        let union_fields = cols
            .into_iter()
            .map(
                |(name, (data_type, is_nullable, unmerged_metadata, occurrences))| {
                    // If the final number of occurrences of the field is less
                    // than the number of inputs (i.e. the field is missing from
                    // one or more inputs), then it must be treated as nullable.
                    let final_is_nullable = if occurrences == inputs.len() {
                        is_nullable
                    } else {
                        true
                    };

                    let mut field =
                        Field::new(name, data_type.clone(), final_is_nullable);
                    field.set_metadata(intersect_maps(unmerged_metadata));

                    (None, Arc::new(field))
                },
            )
            .collect::<Vec<(Option<TableReference>, _)>>();

        let union_schema_metadata =
            intersect_maps(inputs.iter().map(|input| input.schema().metadata()));

        // Functional Dependencies are not preserved after UNION operation
        let schema = DFSchema::new_with_metadata(union_fields, union_schema_metadata)?;
        let schema = Arc::new(schema);

        Ok(schema)
    }

    fn derive_schema_from_inputs_by_position(
        inputs: &[Arc<LogicalPlan>],
        loose_types: bool,
    ) -> Result<DFSchemaRef> {
        let first_schema = inputs[0].schema();
        let fields_count = first_schema.fields().len();
        for input in inputs.iter().skip(1) {
            if fields_count != input.schema().fields().len() {
                return plan_err!(
                    "UNION queries have different number of columns: \
                    left has {} columns whereas right has {} columns",
                    fields_count,
                    input.schema().fields().len()
                );
            }
        }

        let mut name_counts: HashMap<String, usize> = HashMap::new();
        let union_fields = (0..fields_count)
            .map(|i| {
                let fields = inputs
                    .iter()
                    .map(|input| input.schema().field(i))
                    .collect::<Vec<_>>();
                let first_field = fields[0];
                let base_name = first_field.name().to_string();

                let data_type = if loose_types {
                    // TODO apply type coercion here, or document why it's better to defer
                    // temporarily use the data type from the left input and later rely on the analyzer to
                    // coerce the two schemas into a common one.
                    first_field.data_type()
                } else {
                    fields.iter().skip(1).try_fold(
                        first_field.data_type(),
                        |acc, field| {
                            if acc != field.data_type() {
                                return plan_err!(
                                    "UNION field {i} have different type in inputs: \
                                    left has {} whereas right has {}",
                                    first_field.data_type(),
                                    field.data_type()
                                );
                            }
                            Ok(acc)
                        },
                    )?
                };
                let nullable = fields.iter().any(|field| field.is_nullable());

                // Generate unique field name
                let name = if let Some(count) = name_counts.get_mut(&base_name) {
                    *count += 1;
                    format!("{base_name}_{count}")
                } else {
                    name_counts.insert(base_name.clone(), 0);
                    base_name
                };

                let mut field = Field::new(&name, data_type.clone(), nullable);
                let field_metadata =
                    intersect_maps(fields.iter().map(|field| field.metadata()));
                field.set_metadata(field_metadata);
                Ok((None, Arc::new(field)))
            })
            .collect::<Result<_>>()?;
        let union_schema_metadata =
            intersect_maps(inputs.iter().map(|input| input.schema().metadata()));

        // Functional Dependencies are not preserved after UNION operation
        let schema = DFSchema::new_with_metadata(union_fields, union_schema_metadata)?;
        let schema = Arc::new(schema);

        Ok(schema)
    }
}

fn intersect_maps<'a>(
    inputs: impl IntoIterator<Item = &'a HashMap<String, String>>,
) -> HashMap<String, String> {
    let mut inputs = inputs.into_iter();
    let mut merged: HashMap<String, String> = inputs.next().cloned().unwrap_or_default();
    for input in inputs {
        // The extra dereference below (`&*v`) is a workaround for https://github.com/rkyv/rkyv/issues/434.
        // When this crate is used in a workspace that enables the `rkyv-64` feature in the `chrono` crate,
        // this triggers a Rust compilation error:
        // error[E0277]: can't compare `Option<&std::string::String>` with `Option<&mut std::string::String>`.
        merged.retain(|k, v| input.get(k) == Some(&*v));
    }
    merged
}

// Manual implementation needed because of `schema` field. Comparison excludes this field.
impl PartialOrd for Union {
    fn partial_cmp(&self, other: &Self) -> Option<Ordering> {
        self.inputs.partial_cmp(&other.inputs)
    }
}

/// Describe the schema of table
///
/// # Example output:
///
/// ```sql
/// > describe traces;
/// +--------------------+-----------------------------+-------------+
/// | column_name        | data_type                   | is_nullable |
/// +--------------------+-----------------------------+-------------+
/// | attributes         | Utf8                        | YES         |
/// | duration_nano      | Int64                       | YES         |
/// | end_time_unix_nano | Int64                       | YES         |
/// | service.name       | Dictionary(Int32, Utf8)     | YES         |
/// | span.kind          | Utf8                        | YES         |
/// | span.name          | Utf8                        | YES         |
/// | span_id            | Dictionary(Int32, Utf8)     | YES         |
/// | time               | Timestamp(Nanosecond, None) | NO          |
/// | trace_id           | Dictionary(Int32, Utf8)     | YES         |
/// | otel.status_code   | Utf8                        | YES         |
/// | parent_span_id     | Utf8                        | YES         |
/// +--------------------+-----------------------------+-------------+
/// ```
#[derive(Debug, Clone, PartialEq, Eq, Hash)]
pub struct DescribeTable {
    /// Table schema
    pub schema: Arc<Schema>,
    /// schema of describe table output
    pub output_schema: DFSchemaRef,
}

// Manual implementation of `PartialOrd`, returning none since there are no comparable types in
// `DescribeTable`. This allows `LogicalPlan` to derive `PartialOrd`.
impl PartialOrd for DescribeTable {
    fn partial_cmp(&self, _other: &Self) -> Option<Ordering> {
        // There is no relevant comparison for schemas
        None
    }
}

/// Output formats for controlling for Explain plans
#[derive(Debug, Clone, PartialEq, Eq, Hash)]
pub enum ExplainFormat {
    /// Indent mode
    ///
    /// Example:
    /// ```text
    /// > explain format indent select x from values (1) t(x);
    /// +---------------+-----------------------------------------------------+
    /// | plan_type     | plan                                                |
    /// +---------------+-----------------------------------------------------+
    /// | logical_plan  | SubqueryAlias: t                                    |
    /// |               |   Projection: column1 AS x                          |
    /// |               |     Values: (Int64(1))                              |
    /// | physical_plan | ProjectionExec: expr=[column1@0 as x]               |
    /// |               |   DataSourceExec: partitions=1, partition_sizes=[1] |
    /// |               |                                                     |
    /// +---------------+-----------------------------------------------------+
    /// ```
    Indent,
    /// Tree mode
    ///
    /// Example:
    /// ```text
    /// > explain format tree select x from values (1) t(x);
    /// +---------------+-------------------------------+
    /// | plan_type     | plan                          |
    /// +---------------+-------------------------------+
    /// | physical_plan | ┌───────────────────────────┐ |
    /// |               | │       ProjectionExec      │ |
    /// |               | │    --------------------   │ |
    /// |               | │        x: column1@0       │ |
    /// |               | └─────────────┬─────────────┘ |
    /// |               | ┌─────────────┴─────────────┐ |
    /// |               | │       DataSourceExec      │ |
    /// |               | │    --------------------   │ |
    /// |               | │         bytes: 128        │ |
    /// |               | │       format: memory      │ |
    /// |               | │          rows: 1          │ |
    /// |               | └───────────────────────────┘ |
    /// |               |                               |
    /// +---------------+-------------------------------+
    /// ```
    Tree,
    /// Postgres Json mode
    ///
    /// A displayable structure that produces plan in postgresql JSON format.
    ///
    /// Users can use this format to visualize the plan in existing plan
    /// visualization tools, for example [dalibo](https://explain.dalibo.com/)
    ///
    /// Example:
    /// ```text
    /// > explain format pgjson select x from values (1) t(x);
    /// +--------------+--------------------------------------+
    /// | plan_type    | plan                                 |
    /// +--------------+--------------------------------------+
    /// | logical_plan | [                                    |
    /// |              |   {                                  |
    /// |              |     "Plan": {                        |
    /// |              |       "Alias": "t",                  |
    /// |              |       "Node Type": "Subquery",       |
    /// |              |       "Output": [                    |
    /// |              |         "x"                          |
    /// |              |       ],                             |
    /// |              |       "Plans": [                     |
    /// |              |         {                            |
    /// |              |           "Expressions": [           |
    /// |              |             "column1 AS x"           |
    /// |              |           ],                         |
    /// |              |           "Node Type": "Projection", |
    /// |              |           "Output": [                |
    /// |              |             "x"                      |
    /// |              |           ],                         |
    /// |              |           "Plans": [                 |
    /// |              |             {                        |
    /// |              |               "Node Type": "Values", |
    /// |              |               "Output": [            |
    /// |              |                 "column1"            |
    /// |              |               ],                     |
    /// |              |               "Plans": [],           |
    /// |              |               "Values": "(Int64(1))" |
    /// |              |             }                        |
    /// |              |           ]                          |
    /// |              |         }                            |
    /// |              |       ]                              |
    /// |              |     }                                |
    /// |              |   }                                  |
    /// |              | ]                                    |
    /// +--------------+--------------------------------------+
    /// ```
    PostgresJSON,
    /// Graphviz mode
    ///
    /// Example:
    /// ```text
    /// > explain format graphviz select x from values (1) t(x);
    /// +--------------+------------------------------------------------------------------------+
    /// | plan_type    | plan                                                                   |
    /// +--------------+------------------------------------------------------------------------+
    /// | logical_plan |                                                                        |
    /// |              | // Begin DataFusion GraphViz Plan,                                     |
    /// |              | // display it online here: https://dreampuf.github.io/GraphvizOnline   |
    /// |              |                                                                        |
    /// |              | digraph {                                                              |
    /// |              |   subgraph cluster_1                                                   |
    /// |              |   {                                                                    |
    /// |              |     graph[label="LogicalPlan"]                                         |
    /// |              |     2[shape=box label="SubqueryAlias: t"]                              |
    /// |              |     3[shape=box label="Projection: column1 AS x"]                      |
    /// |              |     2 -> 3 [arrowhead=none, arrowtail=normal, dir=back]                |
    /// |              |     4[shape=box label="Values: (Int64(1))"]                            |
    /// |              |     3 -> 4 [arrowhead=none, arrowtail=normal, dir=back]                |
    /// |              |   }                                                                    |
    /// |              |   subgraph cluster_5                                                   |
    /// |              |   {                                                                    |
    /// |              |     graph[label="Detailed LogicalPlan"]                                |
    /// |              |     6[shape=box label="SubqueryAlias: t\nSchema: [x:Int64;N]"]         |
    /// |              |     7[shape=box label="Projection: column1 AS x\nSchema: [x:Int64;N]"] |
    /// |              |     6 -> 7 [arrowhead=none, arrowtail=normal, dir=back]                |
    /// |              |     8[shape=box label="Values: (Int64(1))\nSchema: [column1:Int64;N]"] |
    /// |              |     7 -> 8 [arrowhead=none, arrowtail=normal, dir=back]                |
    /// |              |   }                                                                    |
    /// |              | }                                                                      |
    /// |              | // End DataFusion GraphViz Plan                                        |
    /// |              |                                                                        |
    /// +--------------+------------------------------------------------------------------------+
    /// ```
    Graphviz,
}

/// Implement  parsing strings to `ExplainFormat`
impl FromStr for ExplainFormat {
    type Err = DataFusionError;

    fn from_str(format: &str) -> std::result::Result<Self, Self::Err> {
        match format.to_lowercase().as_str() {
            "indent" => Ok(ExplainFormat::Indent),
            "tree" => Ok(ExplainFormat::Tree),
            "pgjson" => Ok(ExplainFormat::PostgresJSON),
            "graphviz" => Ok(ExplainFormat::Graphviz),
            _ => {
                plan_err!("Invalid explain format. Expected 'indent', 'tree', 'pgjson' or 'graphviz'. Got '{format}'")
            }
        }
    }
}

/// Produces a relation with string representations of
/// various parts of the plan
///
/// See [the documentation] for more information
///
/// [the documentation]: https://datafusion.apache.org/user-guide/sql/explain.html
#[derive(Debug, Clone, PartialEq, Eq, Hash)]
pub struct Explain {
    /// Should extra (detailed, intermediate plans) be included?
    pub verbose: bool,
    /// Output format for explain, if specified.
    /// If none, defaults to `text`
    pub explain_format: ExplainFormat,
    /// The logical plan that is being EXPLAIN'd
    pub plan: Arc<LogicalPlan>,
    /// Represent the various stages plans have gone through
    pub stringified_plans: Vec<StringifiedPlan>,
    /// The output schema of the explain (2 columns of text)
    pub schema: DFSchemaRef,
    /// Used by physical planner to check if should proceed with planning
    pub logical_optimization_succeeded: bool,
}

// Manual implementation needed because of `schema` field. Comparison excludes this field.
impl PartialOrd for Explain {
    fn partial_cmp(&self, other: &Self) -> Option<Ordering> {
        #[derive(PartialEq, PartialOrd)]
        struct ComparableExplain<'a> {
            /// Should extra (detailed, intermediate plans) be included?
            pub verbose: &'a bool,
            /// The logical plan that is being EXPLAIN'd
            pub plan: &'a Arc<LogicalPlan>,
            /// Represent the various stages plans have gone through
            pub stringified_plans: &'a Vec<StringifiedPlan>,
            /// Used by physical planner to check if should proceed with planning
            pub logical_optimization_succeeded: &'a bool,
        }
        let comparable_self = ComparableExplain {
            verbose: &self.verbose,
            plan: &self.plan,
            stringified_plans: &self.stringified_plans,
            logical_optimization_succeeded: &self.logical_optimization_succeeded,
        };
        let comparable_other = ComparableExplain {
            verbose: &other.verbose,
            plan: &other.plan,
            stringified_plans: &other.stringified_plans,
            logical_optimization_succeeded: &other.logical_optimization_succeeded,
        };
        comparable_self.partial_cmp(&comparable_other)
    }
}

/// Runs the actual plan, and then prints the physical plan with
/// with execution metrics.
#[derive(Debug, Clone, PartialEq, Eq, Hash)]
pub struct Analyze {
    /// Should extra detail be included?
    pub verbose: bool,
    /// The logical plan that is being EXPLAIN ANALYZE'd
    pub input: Arc<LogicalPlan>,
    /// The output schema of the explain (2 columns of text)
    pub schema: DFSchemaRef,
}

// Manual implementation needed because of `schema` field. Comparison excludes this field.
impl PartialOrd for Analyze {
    fn partial_cmp(&self, other: &Self) -> Option<Ordering> {
        match self.verbose.partial_cmp(&other.verbose) {
            Some(Ordering::Equal) => self.input.partial_cmp(&other.input),
            cmp => cmp,
        }
    }
}

/// Extension operator defined outside of DataFusion
// TODO(clippy): This clippy `allow` should be removed if
// the manual `PartialEq` is removed in favor of a derive.
// (see `PartialEq` the impl for details.)
#[allow(clippy::derived_hash_with_manual_eq)]
#[derive(Debug, Clone, Eq, Hash)]
pub struct Extension {
    /// The runtime extension operator
    pub node: Arc<dyn UserDefinedLogicalNode>,
}

// `PartialEq` cannot be derived for types containing `Arc<dyn Trait>`.
// This manual implementation should be removed if
// https://github.com/rust-lang/rust/issues/39128 is fixed.
impl PartialEq for Extension {
    fn eq(&self, other: &Self) -> bool {
        self.node.eq(&other.node)
    }
}

impl PartialOrd for Extension {
    fn partial_cmp(&self, other: &Self) -> Option<Ordering> {
        self.node.partial_cmp(&other.node)
    }
}

/// Produces the first `n` tuples from its input and discards the rest.
#[derive(Debug, Clone, PartialEq, Eq, PartialOrd, Hash)]
pub struct Limit {
    /// Number of rows to skip before fetch
    pub skip: Option<Box<Expr>>,
    /// Maximum number of rows to fetch,
    /// None means fetching all rows
    pub fetch: Option<Box<Expr>>,
    /// The logical plan
    pub input: Arc<LogicalPlan>,
}

/// Different types of skip expression in Limit plan.
pub enum SkipType {
    /// The skip expression is a literal value.
    Literal(usize),
    /// Currently only supports expressions that can be folded into constants.
    UnsupportedExpr,
}

/// Different types of fetch expression in Limit plan.
pub enum FetchType {
    /// The fetch expression is a literal value.
    /// `Literal(None)` means the fetch expression is not provided.
    Literal(Option<usize>),
    /// Currently only supports expressions that can be folded into constants.
    UnsupportedExpr,
}

impl Limit {
    /// Get the skip type from the limit plan.
    pub fn get_skip_type(&self) -> Result<SkipType> {
        match self.skip.as_deref() {
            Some(expr) => match *expr {
                Expr::Literal(ScalarValue::Int64(s), _) => {
                    // `skip = NULL` is equivalent to `skip = 0`
                    let s = s.unwrap_or(0);
                    if s >= 0 {
                        Ok(SkipType::Literal(s as usize))
                    } else {
                        plan_err!("OFFSET must be >=0, '{}' was provided", s)
                    }
                }
                _ => Ok(SkipType::UnsupportedExpr),
            },
            // `skip = None` is equivalent to `skip = 0`
            None => Ok(SkipType::Literal(0)),
        }
    }

    /// Get the fetch type from the limit plan.
    pub fn get_fetch_type(&self) -> Result<FetchType> {
        match self.fetch.as_deref() {
            Some(expr) => match *expr {
                Expr::Literal(ScalarValue::Int64(Some(s)), _) => {
                    if s >= 0 {
                        Ok(FetchType::Literal(Some(s as usize)))
                    } else {
                        plan_err!("LIMIT must be >= 0, '{}' was provided", s)
                    }
                }
                Expr::Literal(ScalarValue::Int64(None), _) => {
                    Ok(FetchType::Literal(None))
                }
                _ => Ok(FetchType::UnsupportedExpr),
            },
            None => Ok(FetchType::Literal(None)),
        }
    }
}

/// Removes duplicate rows from the input
#[derive(Debug, Clone, PartialEq, Eq, PartialOrd, Hash)]
pub enum Distinct {
    /// Plain `DISTINCT` referencing all selection expressions
    All(Arc<LogicalPlan>),
    /// The `Postgres` addition, allowing separate control over DISTINCT'd and selected columns
    On(DistinctOn),
}

impl Distinct {
    /// return a reference to the nodes input
    pub fn input(&self) -> &Arc<LogicalPlan> {
        match self {
            Distinct::All(input) => input,
            Distinct::On(DistinctOn { input, .. }) => input,
        }
    }
}

/// Removes duplicate rows from the input
#[derive(Debug, Clone, PartialEq, Eq, Hash)]
pub struct DistinctOn {
    /// The `DISTINCT ON` clause expression list
    pub on_expr: Vec<Expr>,
    /// The selected projection expression list
    pub select_expr: Vec<Expr>,
    /// The `ORDER BY` clause, whose initial expressions must match those of the `ON` clause when
    /// present. Note that those matching expressions actually wrap the `ON` expressions with
    /// additional info pertaining to the sorting procedure (i.e. ASC/DESC, and NULLS FIRST/LAST).
    pub sort_expr: Option<Vec<SortExpr>>,
    /// The logical plan that is being DISTINCT'd
    pub input: Arc<LogicalPlan>,
    /// The schema description of the DISTINCT ON output
    pub schema: DFSchemaRef,
}

impl DistinctOn {
    /// Create a new `DistinctOn` struct.
    pub fn try_new(
        on_expr: Vec<Expr>,
        select_expr: Vec<Expr>,
        sort_expr: Option<Vec<SortExpr>>,
        input: Arc<LogicalPlan>,
    ) -> Result<Self> {
        if on_expr.is_empty() {
            return plan_err!("No `ON` expressions provided");
        }

        let on_expr = normalize_cols(on_expr, input.as_ref())?;
        let qualified_fields = exprlist_to_fields(select_expr.as_slice(), &input)?
            .into_iter()
            .collect();

        let dfschema = DFSchema::new_with_metadata(
            qualified_fields,
            input.schema().metadata().clone(),
        )?;

        let mut distinct_on = DistinctOn {
            on_expr,
            select_expr,
            sort_expr: None,
            input,
            schema: Arc::new(dfschema),
        };

        if let Some(sort_expr) = sort_expr {
            distinct_on = distinct_on.with_sort_expr(sort_expr)?;
        }

        Ok(distinct_on)
    }

    /// Try to update `self` with a new sort expressions.
    ///
    /// Validates that the sort expressions are a super-set of the `ON` expressions.
    pub fn with_sort_expr(mut self, sort_expr: Vec<SortExpr>) -> Result<Self> {
        let sort_expr = normalize_sorts(sort_expr, self.input.as_ref())?;

        // Check that the left-most sort expressions are the same as the `ON` expressions.
        let mut matched = true;
        for (on, sort) in self.on_expr.iter().zip(sort_expr.iter()) {
            if on != &sort.expr {
                matched = false;
                break;
            }
        }

        if self.on_expr.len() > sort_expr.len() || !matched {
            return plan_err!(
                "SELECT DISTINCT ON expressions must match initial ORDER BY expressions"
            );
        }

        self.sort_expr = Some(sort_expr);
        Ok(self)
    }
}

// Manual implementation needed because of `schema` field. Comparison excludes this field.
impl PartialOrd for DistinctOn {
    fn partial_cmp(&self, other: &Self) -> Option<Ordering> {
        #[derive(PartialEq, PartialOrd)]
        struct ComparableDistinctOn<'a> {
            /// The `DISTINCT ON` clause expression list
            pub on_expr: &'a Vec<Expr>,
            /// The selected projection expression list
            pub select_expr: &'a Vec<Expr>,
            /// The `ORDER BY` clause, whose initial expressions must match those of the `ON` clause when
            /// present. Note that those matching expressions actually wrap the `ON` expressions with
            /// additional info pertaining to the sorting procedure (i.e. ASC/DESC, and NULLS FIRST/LAST).
            pub sort_expr: &'a Option<Vec<SortExpr>>,
            /// The logical plan that is being DISTINCT'd
            pub input: &'a Arc<LogicalPlan>,
        }
        let comparable_self = ComparableDistinctOn {
            on_expr: &self.on_expr,
            select_expr: &self.select_expr,
            sort_expr: &self.sort_expr,
            input: &self.input,
        };
        let comparable_other = ComparableDistinctOn {
            on_expr: &other.on_expr,
            select_expr: &other.select_expr,
            sort_expr: &other.sort_expr,
            input: &other.input,
        };
        comparable_self.partial_cmp(&comparable_other)
    }
}

/// Aggregates its input based on a set of grouping and aggregate
/// expressions (e.g. SUM).
///
/// # Output Schema
///
/// The output schema is the group expressions followed by the aggregate
/// expressions in order.
///
/// For example, given the input schema `"A", "B", "C"` and the aggregate
/// `SUM(A) GROUP BY C+B`, the output schema will be `"C+B", "SUM(A)"` where
/// "C+B" and "SUM(A)" are the names of the output columns. Note that "C+B" is a
/// single new column
#[derive(Debug, Clone, PartialEq, Eq, Hash)]
// mark non_exhaustive to encourage use of try_new/new()
#[non_exhaustive]
pub struct Aggregate {
    /// The incoming logical plan
    pub input: Arc<LogicalPlan>,
    /// Grouping expressions
    pub group_expr: Vec<Expr>,
    /// Aggregate expressions
    pub aggr_expr: Vec<Expr>,
    /// The schema description of the aggregate output
    pub schema: DFSchemaRef,
}

impl Aggregate {
    /// Create a new aggregate operator.
    pub fn try_new(
        input: Arc<LogicalPlan>,
        group_expr: Vec<Expr>,
        aggr_expr: Vec<Expr>,
    ) -> Result<Self> {
        let group_expr = enumerate_grouping_sets(group_expr)?;

        let is_grouping_set = matches!(group_expr.as_slice(), [Expr::GroupingSet(_)]);

        let grouping_expr: Vec<&Expr> = grouping_set_to_exprlist(group_expr.as_slice())?;

        let mut qualified_fields = exprlist_to_fields(grouping_expr, &input)?;

        // Even columns that cannot be null will become nullable when used in a grouping set.
        if is_grouping_set {
            qualified_fields = qualified_fields
                .into_iter()
                .map(|(q, f)| (q, f.as_ref().clone().with_nullable(true).into()))
                .collect::<Vec<_>>();
            qualified_fields.push((
                None,
                Field::new(
                    Self::INTERNAL_GROUPING_ID,
                    Self::grouping_id_type(qualified_fields.len()),
                    false,
                )
                .into(),
            ));
        }

        qualified_fields.extend(exprlist_to_fields(aggr_expr.as_slice(), &input)?);

        let schema = DFSchema::new_with_metadata(
            qualified_fields,
            input.schema().metadata().clone(),
        )?;

        Self::try_new_with_schema(input, group_expr, aggr_expr, Arc::new(schema))
    }

    /// Create a new aggregate operator using the provided schema to avoid the overhead of
    /// building the schema again when the schema is already known.
    ///
    /// This method should only be called when you are absolutely sure that the schema being
    /// provided is correct for the aggregate. If in doubt, call [try_new](Self::try_new) instead.
    pub fn try_new_with_schema(
        input: Arc<LogicalPlan>,
        group_expr: Vec<Expr>,
        aggr_expr: Vec<Expr>,
        schema: DFSchemaRef,
    ) -> Result<Self> {
        if group_expr.is_empty() && aggr_expr.is_empty() {
            return plan_err!(
                "Aggregate requires at least one grouping or aggregate expression"
            );
        }
        let group_expr_count = grouping_set_expr_count(&group_expr)?;
        if schema.fields().len() != group_expr_count + aggr_expr.len() {
            return plan_err!(
                "Aggregate schema has wrong number of fields. Expected {} got {}",
                group_expr_count + aggr_expr.len(),
                schema.fields().len()
            );
        }

        let aggregate_func_dependencies =
            calc_func_dependencies_for_aggregate(&group_expr, &input, &schema)?;
        let new_schema = schema.as_ref().clone();
        let schema = Arc::new(
            new_schema.with_functional_dependencies(aggregate_func_dependencies)?,
        );
        Ok(Self {
            input,
            group_expr,
            aggr_expr,
            schema,
        })
    }

    fn is_grouping_set(&self) -> bool {
        matches!(self.group_expr.as_slice(), [Expr::GroupingSet(_)])
    }

    /// Get the output expressions.
    fn output_expressions(&self) -> Result<Vec<&Expr>> {
        static INTERNAL_ID_EXPR: LazyLock<Expr> = LazyLock::new(|| {
            Expr::Column(Column::from_name(Aggregate::INTERNAL_GROUPING_ID))
        });
        let mut exprs = grouping_set_to_exprlist(self.group_expr.as_slice())?;
        if self.is_grouping_set() {
            exprs.push(&INTERNAL_ID_EXPR);
        }
        exprs.extend(self.aggr_expr.iter());
        debug_assert!(exprs.len() == self.schema.fields().len());
        Ok(exprs)
    }

    /// Get the length of the group by expression in the output schema
    /// This is not simply group by expression length. Expression may be
    /// GroupingSet, etc. In these case we need to get inner expression lengths.
    pub fn group_expr_len(&self) -> Result<usize> {
        grouping_set_expr_count(&self.group_expr)
    }

    /// Returns the data type of the grouping id.
    /// The grouping ID value is a bitmask where each set bit
    /// indicates that the corresponding grouping expression is
    /// null
    pub fn grouping_id_type(group_exprs: usize) -> DataType {
        if group_exprs <= 8 {
            DataType::UInt8
        } else if group_exprs <= 16 {
            DataType::UInt16
        } else if group_exprs <= 32 {
            DataType::UInt32
        } else {
            DataType::UInt64
        }
    }

    /// Internal column used when the aggregation is a grouping set.
    ///
    /// This column contains a bitmask where each bit represents a grouping
    /// expression. The least significant bit corresponds to the rightmost
    /// grouping expression. A bit value of 0 indicates that the corresponding
    /// column is included in the grouping set, while a value of 1 means it is excluded.
    ///
    /// For example, for the grouping expressions CUBE(a, b), the grouping ID
    /// column will have the following values:
    ///     0b00: Both `a` and `b` are included
    ///     0b01: `b` is excluded
    ///     0b10: `a` is excluded
    ///     0b11: Both `a` and `b` are excluded
    ///
    /// This internal column is necessary because excluded columns are replaced
    /// with `NULL` values. To handle these cases correctly, we must distinguish
    /// between an actual `NULL` value in a column and a column being excluded from the set.
    pub const INTERNAL_GROUPING_ID: &'static str = "__grouping_id";
}

// Manual implementation needed because of `schema` field. Comparison excludes this field.
impl PartialOrd for Aggregate {
    fn partial_cmp(&self, other: &Self) -> Option<Ordering> {
        match self.input.partial_cmp(&other.input) {
            Some(Ordering::Equal) => {
                match self.group_expr.partial_cmp(&other.group_expr) {
                    Some(Ordering::Equal) => self.aggr_expr.partial_cmp(&other.aggr_expr),
                    cmp => cmp,
                }
            }
            cmp => cmp,
        }
    }
}

/// Checks whether any expression in `group_expr` contains `Expr::GroupingSet`.
fn contains_grouping_set(group_expr: &[Expr]) -> bool {
    group_expr
        .iter()
        .any(|expr| matches!(expr, Expr::GroupingSet(_)))
}

/// Calculates functional dependencies for aggregate expressions.
fn calc_func_dependencies_for_aggregate(
    // Expressions in the GROUP BY clause:
    group_expr: &[Expr],
    // Input plan of the aggregate:
    input: &LogicalPlan,
    // Aggregate schema
    aggr_schema: &DFSchema,
) -> Result<FunctionalDependencies> {
    // We can do a case analysis on how to propagate functional dependencies based on
    // whether the GROUP BY in question contains a grouping set expression:
    // - If so, the functional dependencies will be empty because we cannot guarantee
    //   that GROUP BY expression results will be unique.
    // - Otherwise, it may be possible to propagate functional dependencies.
    if !contains_grouping_set(group_expr) {
        let group_by_expr_names = group_expr
            .iter()
            .map(|item| item.schema_name().to_string())
            .collect::<IndexSet<_>>()
            .into_iter()
            .collect::<Vec<_>>();
        let aggregate_func_dependencies = aggregate_functional_dependencies(
            input.schema(),
            &group_by_expr_names,
            aggr_schema,
        );
        Ok(aggregate_func_dependencies)
    } else {
        Ok(FunctionalDependencies::empty())
    }
}

/// This function projects functional dependencies of the `input` plan according
/// to projection expressions `exprs`.
fn calc_func_dependencies_for_project(
    exprs: &[Expr],
    input: &LogicalPlan,
) -> Result<FunctionalDependencies> {
    let input_fields = input.schema().field_names();
    // Calculate expression indices (if present) in the input schema.
    let proj_indices = exprs
        .iter()
        .map(|expr| match expr {
            #[expect(deprecated)]
            Expr::Wildcard { qualifier, options } => {
                let wildcard_fields = exprlist_to_fields(
                    vec![&Expr::Wildcard {
                        qualifier: qualifier.clone(),
                        options: options.clone(),
                    }],
                    input,
                )?;
                Ok::<_, DataFusionError>(
                    wildcard_fields
                        .into_iter()
                        .filter_map(|(qualifier, f)| {
                            let flat_name = qualifier
                                .map(|t| format!("{}.{}", t, f.name()))
                                .unwrap_or_else(|| f.name().clone());
                            input_fields.iter().position(|item| *item == flat_name)
                        })
                        .collect::<Vec<_>>(),
                )
            }
            Expr::Alias(alias) => {
                let name = format!("{}", alias.expr);
                Ok(input_fields
                    .iter()
                    .position(|item| *item == name)
                    .map(|i| vec![i])
                    .unwrap_or(vec![]))
            }
            _ => {
                let name = format!("{expr}");
                Ok(input_fields
                    .iter()
                    .position(|item| *item == name)
                    .map(|i| vec![i])
                    .unwrap_or(vec![]))
            }
        })
        .collect::<Result<Vec<_>>>()?
        .into_iter()
        .flatten()
        .collect::<Vec<_>>();

    Ok(input
        .schema()
        .functional_dependencies()
        .project_functional_dependencies(&proj_indices, exprs.len()))
}

/// Sorts its input according to a list of sort expressions.
#[derive(Debug, Clone, PartialEq, Eq, PartialOrd, Hash)]
pub struct Sort {
    /// The sort expressions
    pub expr: Vec<SortExpr>,
    /// The incoming logical plan
    pub input: Arc<LogicalPlan>,
    /// Optional fetch limit
    pub fetch: Option<usize>,
}

/// Join two logical plans on one or more join columns
#[derive(Debug, Clone, PartialEq, Eq, Hash)]
pub struct Join {
    /// Left input
    pub left: Arc<LogicalPlan>,
    /// Right input
    pub right: Arc<LogicalPlan>,
    /// Equijoin clause expressed as pairs of (left, right) join expressions
    pub on: Vec<(Expr, Expr)>,
    /// Filters applied during join (non-equi conditions)
    pub filter: Option<Expr>,
    /// Join type
    pub join_type: JoinType,
    /// Join constraint
    pub join_constraint: JoinConstraint,
    /// The output schema, containing fields from the left and right inputs
    pub schema: DFSchemaRef,
    /// If null_equals_null is true, null == null else null != null
    pub null_equals_null: bool,
}

impl Join {
    /// Creates a new Join operator with automatically computed schema.
    ///
    /// This constructor computes the schema based on the join type and inputs,
    /// removing the need to manually specify the schema or call `recompute_schema`.
    ///
    /// # Arguments
    ///
    /// * `left` - Left input plan
    /// * `right` - Right input plan
    /// * `on` - Join condition as a vector of (left_expr, right_expr) pairs
    /// * `filter` - Optional filter expression (for non-equijoin conditions)
    /// * `join_type` - Type of join (Inner, Left, Right, etc.)
    /// * `join_constraint` - Join constraint (On, Using)
    /// * `null_equals_null` - Whether NULL = NULL in join comparisons
    ///
    /// # Returns
    ///
    /// A new Join operator with the computed schema
    pub fn try_new(
        left: Arc<LogicalPlan>,
        right: Arc<LogicalPlan>,
        on: Vec<(Expr, Expr)>,
        filter: Option<Expr>,
        join_type: JoinType,
        join_constraint: JoinConstraint,
        null_equals_null: bool,
    ) -> Result<Self> {
        let join_schema = build_join_schema(left.schema(), right.schema(), &join_type)?;

        Ok(Join {
            left,
            right,
            on,
            filter,
            join_type,
            join_constraint,
            schema: Arc::new(join_schema),
            null_equals_null,
        })
    }

    /// Create Join with input which wrapped with projection, this method is used to help create physical join.
    pub fn try_new_with_project_input(
        original: &LogicalPlan,
        left: Arc<LogicalPlan>,
        right: Arc<LogicalPlan>,
        column_on: (Vec<Column>, Vec<Column>),
    ) -> Result<Self> {
        let original_join = match original {
            LogicalPlan::Join(join) => join,
            _ => return plan_err!("Could not create join with project input"),
        };

        let on: Vec<(Expr, Expr)> = column_on
            .0
            .into_iter()
            .zip(column_on.1)
            .map(|(l, r)| (Expr::Column(l), Expr::Column(r)))
            .collect();
        let join_schema =
            build_join_schema(left.schema(), right.schema(), &original_join.join_type)?;

        Ok(Join {
            left,
            right,
            on,
            filter: original_join.filter.clone(),
            join_type: original_join.join_type,
            join_constraint: original_join.join_constraint,
            schema: Arc::new(join_schema),
            null_equals_null: original_join.null_equals_null,
        })
    }
}

// Manual implementation needed because of `schema` field. Comparison excludes this field.
impl PartialOrd for Join {
    fn partial_cmp(&self, other: &Self) -> Option<Ordering> {
        #[derive(PartialEq, PartialOrd)]
        struct ComparableJoin<'a> {
            /// Left input
            pub left: &'a Arc<LogicalPlan>,
            /// Right input
            pub right: &'a Arc<LogicalPlan>,
            /// Equijoin clause expressed as pairs of (left, right) join expressions
            pub on: &'a Vec<(Expr, Expr)>,
            /// Filters applied during join (non-equi conditions)
            pub filter: &'a Option<Expr>,
            /// Join type
            pub join_type: &'a JoinType,
            /// Join constraint
            pub join_constraint: &'a JoinConstraint,
            /// If null_equals_null is true, null == null else null != null
            pub null_equals_null: &'a bool,
        }
        let comparable_self = ComparableJoin {
            left: &self.left,
            right: &self.right,
            on: &self.on,
            filter: &self.filter,
            join_type: &self.join_type,
            join_constraint: &self.join_constraint,
            null_equals_null: &self.null_equals_null,
        };
        let comparable_other = ComparableJoin {
            left: &other.left,
            right: &other.right,
            on: &other.on,
            filter: &other.filter,
            join_type: &other.join_type,
            join_constraint: &other.join_constraint,
            null_equals_null: &other.null_equals_null,
        };
        comparable_self.partial_cmp(&comparable_other)
    }
}

/// Subquery
#[derive(Clone, PartialEq, Eq, PartialOrd, Hash)]
pub struct Subquery {
    /// The subquery
    pub subquery: Arc<LogicalPlan>,
    /// The outer references used in the subquery
    pub outer_ref_columns: Vec<Expr>,
    /// Span information for subquery projection columns
    pub spans: Spans,
}

impl Normalizeable for Subquery {
    fn can_normalize(&self) -> bool {
        false
    }
}

impl NormalizeEq for Subquery {
    fn normalize_eq(&self, other: &Self) -> bool {
        // TODO: may be implement NormalizeEq for LogicalPlan?
        *self.subquery == *other.subquery
            && self.outer_ref_columns.len() == other.outer_ref_columns.len()
            && self
                .outer_ref_columns
                .iter()
                .zip(other.outer_ref_columns.iter())
                .all(|(a, b)| a.normalize_eq(b))
    }
}

impl Subquery {
    pub fn try_from_expr(plan: &Expr) -> Result<&Subquery> {
        match plan {
            Expr::ScalarSubquery(it) => Ok(it),
            Expr::Cast(cast) => Subquery::try_from_expr(cast.expr.as_ref()),
            _ => plan_err!("Could not coerce into ScalarSubquery!"),
        }
    }

    pub fn with_plan(&self, plan: Arc<LogicalPlan>) -> Subquery {
        Subquery {
            subquery: plan,
            outer_ref_columns: self.outer_ref_columns.clone(),
            spans: Spans::new(),
        }
    }
}

impl Debug for Subquery {
    fn fmt(&self, f: &mut Formatter<'_>) -> fmt::Result {
        write!(f, "<subquery>")
    }
}

/// Logical partitioning schemes supported by [`LogicalPlan::Repartition`]
///
/// See [`Partitioning`] for more details on partitioning
///
/// [`Partitioning`]: https://docs.rs/datafusion/latest/datafusion/physical_expr/enum.Partitioning.html#
#[derive(Debug, Clone, PartialEq, Eq, PartialOrd, Hash)]
pub enum Partitioning {
    /// Allocate batches using a round-robin algorithm and the specified number of partitions
    RoundRobinBatch(usize),
    /// Allocate rows based on a hash of one of more expressions and the specified number
    /// of partitions.
    Hash(Vec<Expr>, usize),
    /// The DISTRIBUTE BY clause is used to repartition the data based on the input expressions
    DistributeBy(Vec<Expr>),
}

/// Represent the unnesting operation on a list column, such as the recursion depth and
/// the output column name after unnesting
///
/// Example: given `ColumnUnnestList { output_column: "output_name", depth: 2 }`
///
/// ```text
///   input             output_name
///  ┌─────────┐      ┌─────────┐
///  │{{1,2}}  │      │ 1       │
///  ├─────────┼─────►├─────────┤
///  │{{3}}    │      │ 2       │
///  ├─────────┤      ├─────────┤
///  │{{4},{5}}│      │ 3       │
///  └─────────┘      ├─────────┤
///                   │ 4       │
///                   ├─────────┤
///                   │ 5       │
///                   └─────────┘
/// ```
#[derive(Debug, Clone, PartialEq, Eq, Hash, PartialOrd)]
pub struct ColumnUnnestList {
    pub output_column: Column,
    pub depth: usize,
}

impl Display for ColumnUnnestList {
    fn fmt(&self, f: &mut Formatter<'_>) -> fmt::Result {
        write!(f, "{}|depth={}", self.output_column, self.depth)
    }
}

/// Unnest a column that contains a nested list type. See
/// [`UnnestOptions`] for more details.
#[derive(Debug, Clone, PartialEq, Eq, Hash)]
pub struct Unnest {
    /// The incoming logical plan
    pub input: Arc<LogicalPlan>,
    /// Columns to run unnest on, can be a list of (List/Struct) columns
    pub exec_columns: Vec<Column>,
    /// refer to the indices(in the input schema) of columns
    /// that have type list to run unnest on
    pub list_type_columns: Vec<(usize, ColumnUnnestList)>,
    /// refer to the indices (in the input schema) of columns
    /// that have type struct to run unnest on
    pub struct_type_columns: Vec<usize>,
    /// Having items aligned with the output columns
    /// representing which column in the input schema each output column depends on
    pub dependency_indices: Vec<usize>,
    /// The output schema, containing the unnested field column.
    pub schema: DFSchemaRef,
    /// Options
    pub options: UnnestOptions,
}

// Manual implementation needed because of `schema` field. Comparison excludes this field.
impl PartialOrd for Unnest {
    fn partial_cmp(&self, other: &Self) -> Option<Ordering> {
        #[derive(PartialEq, PartialOrd)]
        struct ComparableUnnest<'a> {
            /// The incoming logical plan
            pub input: &'a Arc<LogicalPlan>,
            /// Columns to run unnest on, can be a list of (List/Struct) columns
            pub exec_columns: &'a Vec<Column>,
            /// refer to the indices(in the input schema) of columns
            /// that have type list to run unnest on
            pub list_type_columns: &'a Vec<(usize, ColumnUnnestList)>,
            /// refer to the indices (in the input schema) of columns
            /// that have type struct to run unnest on
            pub struct_type_columns: &'a Vec<usize>,
            /// Having items aligned with the output columns
            /// representing which column in the input schema each output column depends on
            pub dependency_indices: &'a Vec<usize>,
            /// Options
            pub options: &'a UnnestOptions,
        }
        let comparable_self = ComparableUnnest {
            input: &self.input,
            exec_columns: &self.exec_columns,
            list_type_columns: &self.list_type_columns,
            struct_type_columns: &self.struct_type_columns,
            dependency_indices: &self.dependency_indices,
            options: &self.options,
        };
        let comparable_other = ComparableUnnest {
            input: &other.input,
            exec_columns: &other.exec_columns,
            list_type_columns: &other.list_type_columns,
            struct_type_columns: &other.struct_type_columns,
            dependency_indices: &other.dependency_indices,
            options: &other.options,
        };
        comparable_self.partial_cmp(&comparable_other)
    }
}

#[cfg(test)]
mod tests {

    use super::*;
    use crate::builder::LogicalTableSource;
    use crate::logical_plan::table_scan;
    use crate::{
        binary_expr, col, exists, in_subquery, lit, placeholder, scalar_subquery,
        GroupingSet,
    };

    use datafusion_common::tree_node::{
        TransformedResult, TreeNodeRewriter, TreeNodeVisitor,
    };
    use datafusion_common::{not_impl_err, Constraint, ScalarValue};
    use insta::{assert_debug_snapshot, assert_snapshot};

    use crate::test::function_stub::count;

    fn employee_schema() -> Schema {
        Schema::new(vec![
            Field::new("id", DataType::Int32, false),
            Field::new("first_name", DataType::Utf8, false),
            Field::new("last_name", DataType::Utf8, false),
            Field::new("state", DataType::Utf8, false),
            Field::new("salary", DataType::Int32, false),
        ])
    }

    fn display_plan() -> Result<LogicalPlan> {
        let plan1 = table_scan(Some("employee_csv"), &employee_schema(), Some(vec![3]))?
            .build()?;

        table_scan(Some("employee_csv"), &employee_schema(), Some(vec![0, 3]))?
            .filter(in_subquery(col("state"), Arc::new(plan1)))?
            .project(vec![col("id")])?
            .build()
    }

    #[test]
    fn test_display_indent() -> Result<()> {
        let plan = display_plan()?;

        assert_snapshot!(plan.display_indent(), @r"
        Projection: employee_csv.id
          Filter: employee_csv.state IN (<subquery>)
            Subquery:
              TableScan: employee_csv projection=[state]
            TableScan: employee_csv projection=[id, state]
        ");
        Ok(())
    }

    #[test]
    fn test_display_indent_schema() -> Result<()> {
        let plan = display_plan()?;

        assert_snapshot!(plan.display_indent_schema(), @r"
        Projection: employee_csv.id [id:Int32]
          Filter: employee_csv.state IN (<subquery>) [id:Int32, state:Utf8]
            Subquery: [state:Utf8]
              TableScan: employee_csv projection=[state] [state:Utf8]
            TableScan: employee_csv projection=[id, state] [id:Int32, state:Utf8]
        ");
        Ok(())
    }

    #[test]
    fn test_display_subquery_alias() -> Result<()> {
        let plan1 = table_scan(Some("employee_csv"), &employee_schema(), Some(vec![3]))?
            .build()?;
        let plan1 = Arc::new(plan1);

        let plan =
            table_scan(Some("employee_csv"), &employee_schema(), Some(vec![0, 3]))?
                .project(vec![col("id"), exists(plan1).alias("exists")])?
                .build();

        assert_snapshot!(plan?.display_indent(), @r"
        Projection: employee_csv.id, EXISTS (<subquery>) AS exists
          Subquery:
            TableScan: employee_csv projection=[state]
          TableScan: employee_csv projection=[id, state]
        ");
        Ok(())
    }

    #[test]
    fn test_display_graphviz() -> Result<()> {
        let plan = display_plan()?;

        // just test for a few key lines in the output rather than the
        // whole thing to make test maintenance easier.
        assert_snapshot!(plan.display_graphviz(), @r#"
        // Begin DataFusion GraphViz Plan,
        // display it online here: https://dreampuf.github.io/GraphvizOnline

        digraph {
          subgraph cluster_1
          {
            graph[label="LogicalPlan"]
            2[shape=box label="Projection: employee_csv.id"]
            3[shape=box label="Filter: employee_csv.state IN (<subquery>)"]
            2 -> 3 [arrowhead=none, arrowtail=normal, dir=back]
            4[shape=box label="Subquery:"]
            3 -> 4 [arrowhead=none, arrowtail=normal, dir=back]
            5[shape=box label="TableScan: employee_csv projection=[state]"]
            4 -> 5 [arrowhead=none, arrowtail=normal, dir=back]
            6[shape=box label="TableScan: employee_csv projection=[id, state]"]
            3 -> 6 [arrowhead=none, arrowtail=normal, dir=back]
          }
          subgraph cluster_7
          {
            graph[label="Detailed LogicalPlan"]
            8[shape=box label="Projection: employee_csv.id\nSchema: [id:Int32]"]
            9[shape=box label="Filter: employee_csv.state IN (<subquery>)\nSchema: [id:Int32, state:Utf8]"]
            8 -> 9 [arrowhead=none, arrowtail=normal, dir=back]
            10[shape=box label="Subquery:\nSchema: [state:Utf8]"]
            9 -> 10 [arrowhead=none, arrowtail=normal, dir=back]
            11[shape=box label="TableScan: employee_csv projection=[state]\nSchema: [state:Utf8]"]
            10 -> 11 [arrowhead=none, arrowtail=normal, dir=back]
            12[shape=box label="TableScan: employee_csv projection=[id, state]\nSchema: [id:Int32, state:Utf8]"]
            9 -> 12 [arrowhead=none, arrowtail=normal, dir=back]
          }
        }
        // End DataFusion GraphViz Plan
        "#);
        Ok(())
    }

    #[test]
    fn test_display_pg_json() -> Result<()> {
        let plan = display_plan()?;

        assert_snapshot!(plan.display_pg_json(), @r#"
        [
          {
            "Plan": {
              "Expressions": [
                "employee_csv.id"
              ],
              "Node Type": "Projection",
              "Output": [
                "id"
              ],
              "Plans": [
                {
                  "Condition": "employee_csv.state IN (<subquery>)",
                  "Node Type": "Filter",
                  "Output": [
                    "id",
                    "state"
                  ],
                  "Plans": [
                    {
                      "Node Type": "Subquery",
                      "Output": [
                        "state"
                      ],
                      "Plans": [
                        {
                          "Node Type": "TableScan",
                          "Output": [
                            "state"
                          ],
                          "Plans": [],
                          "Relation Name": "employee_csv"
                        }
                      ]
                    },
                    {
                      "Node Type": "TableScan",
                      "Output": [
                        "id",
                        "state"
                      ],
                      "Plans": [],
                      "Relation Name": "employee_csv"
                    }
                  ]
                }
              ]
            }
          }
        ]
        "#);
        Ok(())
    }

    /// Tests for the Visitor trait and walking logical plan nodes
    #[derive(Debug, Default)]
    struct OkVisitor {
        strings: Vec<String>,
    }

    impl<'n> TreeNodeVisitor<'n> for OkVisitor {
        type Node = LogicalPlan;

        fn f_down(&mut self, plan: &'n LogicalPlan) -> Result<TreeNodeRecursion> {
            let s = match plan {
                LogicalPlan::Projection { .. } => "pre_visit Projection",
                LogicalPlan::Filter { .. } => "pre_visit Filter",
                LogicalPlan::TableScan { .. } => "pre_visit TableScan",
                _ => {
                    return not_impl_err!("unknown plan type");
                }
            };

            self.strings.push(s.into());
            Ok(TreeNodeRecursion::Continue)
        }

        fn f_up(&mut self, plan: &'n LogicalPlan) -> Result<TreeNodeRecursion> {
            let s = match plan {
                LogicalPlan::Projection { .. } => "post_visit Projection",
                LogicalPlan::Filter { .. } => "post_visit Filter",
                LogicalPlan::TableScan { .. } => "post_visit TableScan",
                _ => {
                    return not_impl_err!("unknown plan type");
                }
            };

            self.strings.push(s.into());
            Ok(TreeNodeRecursion::Continue)
        }
    }

    #[test]
    fn visit_order() {
        let mut visitor = OkVisitor::default();
        let plan = test_plan();
        let res = plan.visit_with_subqueries(&mut visitor);
        assert!(res.is_ok());

        assert_debug_snapshot!(visitor.strings, @r#"
        [
            "pre_visit Projection",
            "pre_visit Filter",
            "pre_visit TableScan",
            "post_visit TableScan",
            "post_visit Filter",
            "post_visit Projection",
        ]
        "#);
    }

    #[derive(Debug, Default)]
    /// Counter than counts to zero and returns true when it gets there
    struct OptionalCounter {
        val: Option<usize>,
    }

    impl OptionalCounter {
        fn new(val: usize) -> Self {
            Self { val: Some(val) }
        }
        // Decrements the counter by 1, if any, returning true if it hits zero
        fn dec(&mut self) -> bool {
            if Some(0) == self.val {
                true
            } else {
                self.val = self.val.take().map(|i| i - 1);
                false
            }
        }
    }

    #[derive(Debug, Default)]
    /// Visitor that returns false after some number of visits
    struct StoppingVisitor {
        inner: OkVisitor,
        /// When Some(0) returns false from pre_visit
        return_false_from_pre_in: OptionalCounter,
        /// When Some(0) returns false from post_visit
        return_false_from_post_in: OptionalCounter,
    }

    impl<'n> TreeNodeVisitor<'n> for StoppingVisitor {
        type Node = LogicalPlan;

        fn f_down(&mut self, plan: &'n LogicalPlan) -> Result<TreeNodeRecursion> {
            if self.return_false_from_pre_in.dec() {
                return Ok(TreeNodeRecursion::Stop);
            }
            self.inner.f_down(plan)?;

            Ok(TreeNodeRecursion::Continue)
        }

        fn f_up(&mut self, plan: &'n LogicalPlan) -> Result<TreeNodeRecursion> {
            if self.return_false_from_post_in.dec() {
                return Ok(TreeNodeRecursion::Stop);
            }

            self.inner.f_up(plan)
        }
    }

    /// test early stopping in pre-visit
    #[test]
    fn early_stopping_pre_visit() {
        let mut visitor = StoppingVisitor {
            return_false_from_pre_in: OptionalCounter::new(2),
            ..Default::default()
        };
        let plan = test_plan();
        let res = plan.visit_with_subqueries(&mut visitor);
        assert!(res.is_ok());

        assert_debug_snapshot!(
            visitor.inner.strings,
            @r#"
        [
            "pre_visit Projection",
            "pre_visit Filter",
        ]
        "#
        );
    }

    #[test]
    fn early_stopping_post_visit() {
        let mut visitor = StoppingVisitor {
            return_false_from_post_in: OptionalCounter::new(1),
            ..Default::default()
        };
        let plan = test_plan();
        let res = plan.visit_with_subqueries(&mut visitor);
        assert!(res.is_ok());

        assert_debug_snapshot!(
            visitor.inner.strings,
            @r#"
        [
            "pre_visit Projection",
            "pre_visit Filter",
            "pre_visit TableScan",
            "post_visit TableScan",
        ]
        "#
        );
    }

    #[derive(Debug, Default)]
    /// Visitor that returns an error after some number of visits
    struct ErrorVisitor {
        inner: OkVisitor,
        /// When Some(0) returns false from pre_visit
        return_error_from_pre_in: OptionalCounter,
        /// When Some(0) returns false from post_visit
        return_error_from_post_in: OptionalCounter,
    }

    impl<'n> TreeNodeVisitor<'n> for ErrorVisitor {
        type Node = LogicalPlan;

        fn f_down(&mut self, plan: &'n LogicalPlan) -> Result<TreeNodeRecursion> {
            if self.return_error_from_pre_in.dec() {
                return not_impl_err!("Error in pre_visit");
            }

            self.inner.f_down(plan)
        }

        fn f_up(&mut self, plan: &'n LogicalPlan) -> Result<TreeNodeRecursion> {
            if self.return_error_from_post_in.dec() {
                return not_impl_err!("Error in post_visit");
            }

            self.inner.f_up(plan)
        }
    }

    #[test]
    fn error_pre_visit() {
        let mut visitor = ErrorVisitor {
            return_error_from_pre_in: OptionalCounter::new(2),
            ..Default::default()
        };
        let plan = test_plan();
        let res = plan.visit_with_subqueries(&mut visitor).unwrap_err();
        assert_snapshot!(
            res.strip_backtrace(),
            @"This feature is not implemented: Error in pre_visit"
        );
        assert_debug_snapshot!(
            visitor.inner.strings,
            @r#"
        [
            "pre_visit Projection",
            "pre_visit Filter",
        ]
        "#
        );
    }

    #[test]
    fn error_post_visit() {
        let mut visitor = ErrorVisitor {
            return_error_from_post_in: OptionalCounter::new(1),
            ..Default::default()
        };
        let plan = test_plan();
        let res = plan.visit_with_subqueries(&mut visitor).unwrap_err();
        assert_snapshot!(
            res.strip_backtrace(),
            @"This feature is not implemented: Error in post_visit"
        );
        assert_debug_snapshot!(
            visitor.inner.strings,
            @r#"
        [
            "pre_visit Projection",
            "pre_visit Filter",
            "pre_visit TableScan",
            "post_visit TableScan",
        ]
        "#
        );
    }

    #[test]
    fn projection_expr_schema_mismatch() -> Result<()> {
        let empty_schema = Arc::new(DFSchema::empty());
        let p = Projection::try_new_with_schema(
            vec![col("a")],
            Arc::new(LogicalPlan::EmptyRelation(EmptyRelation {
                produce_one_row: false,
                schema: Arc::clone(&empty_schema),
            })),
            empty_schema,
        );
        assert_snapshot!(p.unwrap_err().strip_backtrace(), @"Error during planning: Projection has mismatch between number of expressions (1) and number of fields in schema (0)");
        Ok(())
    }

    fn test_plan() -> LogicalPlan {
        let schema = Schema::new(vec![
            Field::new("id", DataType::Int32, false),
            Field::new("state", DataType::Utf8, false),
        ]);

        table_scan(TableReference::none(), &schema, Some(vec![0, 1]))
            .unwrap()
            .filter(col("state").eq(lit("CO")))
            .unwrap()
            .project(vec![col("id")])
            .unwrap()
            .build()
            .unwrap()
    }

    #[test]
    fn test_replace_invalid_placeholder() {
        // test empty placeholder
        let schema = Schema::new(vec![Field::new("id", DataType::Int32, false)]);

        let plan = table_scan(TableReference::none(), &schema, None)
            .unwrap()
            .filter(col("id").eq(placeholder("")))
            .unwrap()
            .build()
            .unwrap();

        let param_values = vec![ScalarValue::Int32(Some(42))];
        plan.replace_params_with_values(&param_values.clone().into())
            .expect_err("unexpectedly succeeded to replace an invalid placeholder");

        // test $0 placeholder
        let schema = Schema::new(vec![Field::new("id", DataType::Int32, false)]);

        let plan = table_scan(TableReference::none(), &schema, None)
            .unwrap()
            .filter(col("id").eq(placeholder("$0")))
            .unwrap()
            .build()
            .unwrap();

        plan.replace_params_with_values(&param_values.clone().into())
            .expect_err("unexpectedly succeeded to replace an invalid placeholder");

        // test $00 placeholder
        let schema = Schema::new(vec![Field::new("id", DataType::Int32, false)]);

        let plan = table_scan(TableReference::none(), &schema, None)
            .unwrap()
            .filter(col("id").eq(placeholder("$00")))
            .unwrap()
            .build()
            .unwrap();

        plan.replace_params_with_values(&param_values.into())
            .expect_err("unexpectedly succeeded to replace an invalid placeholder");
    }

    #[test]
    fn test_nullable_schema_after_grouping_set() {
        let schema = Schema::new(vec![
            Field::new("foo", DataType::Int32, false),
            Field::new("bar", DataType::Int32, false),
        ]);

        let plan = table_scan(TableReference::none(), &schema, None)
            .unwrap()
            .aggregate(
                vec![Expr::GroupingSet(GroupingSet::GroupingSets(vec![
                    vec![col("foo")],
                    vec![col("bar")],
                ]))],
                vec![count(lit(true))],
            )
            .unwrap()
            .build()
            .unwrap();

        let output_schema = plan.schema();

        assert!(output_schema
            .field_with_name(None, "foo")
            .unwrap()
            .is_nullable(),);
        assert!(output_schema
            .field_with_name(None, "bar")
            .unwrap()
            .is_nullable());
    }

    #[test]
    fn test_filter_is_scalar() {
        // test empty placeholder
        let schema =
            Arc::new(Schema::new(vec![Field::new("id", DataType::Int32, false)]));

        let source = Arc::new(LogicalTableSource::new(schema));
        let schema = Arc::new(
            DFSchema::try_from_qualified_schema(
                TableReference::bare("tab"),
                &source.schema(),
            )
            .unwrap(),
        );
        let scan = Arc::new(LogicalPlan::TableScan(TableScan {
            table_name: TableReference::bare("tab"),
            source: Arc::clone(&source) as Arc<dyn TableSource>,
            projection: None,
            projected_schema: Arc::clone(&schema),
            filters: vec![],
            fetch: None,
        }));
        let col = schema.field_names()[0].clone();

        let filter = Filter::try_new(
            Expr::Column(col.into()).eq(Expr::Literal(ScalarValue::Int32(Some(1)), None)),
            scan,
        )
        .unwrap();
        assert!(!filter.is_scalar());
        let unique_schema = Arc::new(
            schema
                .as_ref()
                .clone()
                .with_functional_dependencies(
                    FunctionalDependencies::new_from_constraints(
                        Some(&Constraints::new_unverified(vec![Constraint::Unique(
                            vec![0],
                        )])),
                        1,
                    ),
                )
                .unwrap(),
        );
        let scan = Arc::new(LogicalPlan::TableScan(TableScan {
            table_name: TableReference::bare("tab"),
            source,
            projection: None,
            projected_schema: Arc::clone(&unique_schema),
            filters: vec![],
            fetch: None,
        }));
        let col = schema.field_names()[0].clone();

        let filter =
            Filter::try_new(Expr::Column(col.into()).eq(lit(1i32)), scan).unwrap();
        assert!(filter.is_scalar());
    }

    #[test]
    fn test_transform_explain() {
        let schema = Schema::new(vec![
            Field::new("foo", DataType::Int32, false),
            Field::new("bar", DataType::Int32, false),
        ]);

        let plan = table_scan(TableReference::none(), &schema, None)
            .unwrap()
            .explain(false, false)
            .unwrap()
            .build()
            .unwrap();

        let external_filter = col("foo").eq(lit(true));

        // after transformation, because plan is not the same anymore,
        // the parent plan is built again with call to LogicalPlan::with_new_inputs -> with_new_exprs
        let plan = plan
            .transform(|plan| match plan {
                LogicalPlan::TableScan(table) => {
                    let filter = Filter::try_new(
                        external_filter.clone(),
                        Arc::new(LogicalPlan::TableScan(table)),
                    )
                    .unwrap();
                    Ok(Transformed::yes(LogicalPlan::Filter(filter)))
                }
                x => Ok(Transformed::no(x)),
            })
            .data()
            .unwrap();

        let actual = format!("{}", plan.display_indent());
        assert_snapshot!(actual, @r"
        Explain
          Filter: foo = Boolean(true)
            TableScan: ?table?
        ")
    }

    #[test]
    fn test_plan_partial_ord() {
        let empty_relation = LogicalPlan::EmptyRelation(EmptyRelation {
            produce_one_row: false,
            schema: Arc::new(DFSchema::empty()),
        });

        let describe_table = LogicalPlan::DescribeTable(DescribeTable {
            schema: Arc::new(Schema::new(vec![Field::new(
                "foo",
                DataType::Int32,
                false,
            )])),
            output_schema: DFSchemaRef::new(DFSchema::empty()),
        });

        let describe_table_clone = LogicalPlan::DescribeTable(DescribeTable {
            schema: Arc::new(Schema::new(vec![Field::new(
                "foo",
                DataType::Int32,
                false,
            )])),
            output_schema: DFSchemaRef::new(DFSchema::empty()),
        });

        assert_eq!(
            empty_relation.partial_cmp(&describe_table),
            Some(Ordering::Less)
        );
        assert_eq!(
            describe_table.partial_cmp(&empty_relation),
            Some(Ordering::Greater)
        );
        assert_eq!(describe_table.partial_cmp(&describe_table_clone), None);
    }

    #[test]
    fn test_limit_with_new_children() {
        let input = Arc::new(LogicalPlan::Values(Values {
            schema: Arc::new(DFSchema::empty()),
            values: vec![vec![]],
        }));
        let cases = [
            LogicalPlan::Limit(Limit {
                skip: None,
                fetch: None,
                input: Arc::clone(&input),
            }),
            LogicalPlan::Limit(Limit {
                skip: None,
                fetch: Some(Box::new(Expr::Literal(
                    ScalarValue::new_ten(&DataType::UInt32).unwrap(),
                    None,
                ))),
                input: Arc::clone(&input),
            }),
            LogicalPlan::Limit(Limit {
                skip: Some(Box::new(Expr::Literal(
                    ScalarValue::new_ten(&DataType::UInt32).unwrap(),
                    None,
                ))),
                fetch: None,
                input: Arc::clone(&input),
            }),
            LogicalPlan::Limit(Limit {
                skip: Some(Box::new(Expr::Literal(
                    ScalarValue::new_one(&DataType::UInt32).unwrap(),
                    None,
                ))),
                fetch: Some(Box::new(Expr::Literal(
                    ScalarValue::new_ten(&DataType::UInt32).unwrap(),
                    None,
                ))),
                input,
            }),
        ];

        for limit in cases {
            let new_limit = limit
                .with_new_exprs(
                    limit.expressions(),
                    limit.inputs().into_iter().cloned().collect(),
                )
                .unwrap();
            assert_eq!(limit, new_limit);
        }
    }

    #[test]
    fn test_with_subqueries_jump() {
        // The test plan contains a `Project` node above a `Filter` node, and the
        // `Project` node contains a subquery plan with a `Filter` root node, so returning
        // `TreeNodeRecursion::Jump` on `Project` should cause not visiting any of the
        // `Filter`s.
        let subquery_schema =
            Schema::new(vec![Field::new("sub_id", DataType::Int32, false)]);

        let subquery_plan =
            table_scan(TableReference::none(), &subquery_schema, Some(vec![0]))
                .unwrap()
                .filter(col("sub_id").eq(lit(0)))
                .unwrap()
                .build()
                .unwrap();

        let schema = Schema::new(vec![Field::new("id", DataType::Int32, false)]);

        let plan = table_scan(TableReference::none(), &schema, Some(vec![0]))
            .unwrap()
            .filter(col("id").eq(lit(0)))
            .unwrap()
            .project(vec![col("id"), scalar_subquery(Arc::new(subquery_plan))])
            .unwrap()
            .build()
            .unwrap();

        let mut filter_found = false;
        plan.apply_with_subqueries(|plan| {
            match plan {
                LogicalPlan::Projection(..) => return Ok(TreeNodeRecursion::Jump),
                LogicalPlan::Filter(..) => filter_found = true,
                _ => {}
            }
            Ok(TreeNodeRecursion::Continue)
        })
        .unwrap();
        assert!(!filter_found);

        struct ProjectJumpVisitor {
            filter_found: bool,
        }

        impl ProjectJumpVisitor {
            fn new() -> Self {
                Self {
                    filter_found: false,
                }
            }
        }

        impl<'n> TreeNodeVisitor<'n> for ProjectJumpVisitor {
            type Node = LogicalPlan;

            fn f_down(&mut self, node: &'n Self::Node) -> Result<TreeNodeRecursion> {
                match node {
                    LogicalPlan::Projection(..) => return Ok(TreeNodeRecursion::Jump),
                    LogicalPlan::Filter(..) => self.filter_found = true,
                    _ => {}
                }
                Ok(TreeNodeRecursion::Continue)
            }
        }

        let mut visitor = ProjectJumpVisitor::new();
        plan.visit_with_subqueries(&mut visitor).unwrap();
        assert!(!visitor.filter_found);

        let mut filter_found = false;
        plan.clone()
            .transform_down_with_subqueries(|plan| {
                match plan {
                    LogicalPlan::Projection(..) => {
                        return Ok(Transformed::new(plan, false, TreeNodeRecursion::Jump))
                    }
                    LogicalPlan::Filter(..) => filter_found = true,
                    _ => {}
                }
                Ok(Transformed::no(plan))
            })
            .unwrap();
        assert!(!filter_found);

        let mut filter_found = false;
        plan.clone()
            .transform_down_up_with_subqueries(
                |plan| {
                    match plan {
                        LogicalPlan::Projection(..) => {
                            return Ok(Transformed::new(
                                plan,
                                false,
                                TreeNodeRecursion::Jump,
                            ))
                        }
                        LogicalPlan::Filter(..) => filter_found = true,
                        _ => {}
                    }
                    Ok(Transformed::no(plan))
                },
                |plan| Ok(Transformed::no(plan)),
            )
            .unwrap();
        assert!(!filter_found);

        struct ProjectJumpRewriter {
            filter_found: bool,
        }

        impl ProjectJumpRewriter {
            fn new() -> Self {
                Self {
                    filter_found: false,
                }
            }
        }

        impl TreeNodeRewriter for ProjectJumpRewriter {
            type Node = LogicalPlan;

            fn f_down(&mut self, node: Self::Node) -> Result<Transformed<Self::Node>> {
                match node {
                    LogicalPlan::Projection(..) => {
                        return Ok(Transformed::new(node, false, TreeNodeRecursion::Jump))
                    }
                    LogicalPlan::Filter(..) => self.filter_found = true,
                    _ => {}
                }
                Ok(Transformed::no(node))
            }
        }

        let mut rewriter = ProjectJumpRewriter::new();
        plan.rewrite_with_subqueries(&mut rewriter).unwrap();
        assert!(!rewriter.filter_found);
    }

    #[test]
    fn test_with_unresolved_placeholders() {
        let field_name = "id";
        let placeholder_value = "$1";
        let schema = Schema::new(vec![Field::new(field_name, DataType::Int32, false)]);

        let plan = table_scan(TableReference::none(), &schema, None)
            .unwrap()
            .filter(col(field_name).eq(placeholder(placeholder_value)))
            .unwrap()
            .build()
            .unwrap();

        // Check that the placeholder parameters have not received a DataType.
        let params = plan.get_parameter_types().unwrap();
        assert_eq!(params.len(), 1);

        let parameter_type = params.clone().get(placeholder_value).unwrap().clone();
        assert_eq!(parameter_type, None);
    }

    #[test]
    fn test_join_with_new_exprs() -> Result<()> {
        fn create_test_join(
            on: Vec<(Expr, Expr)>,
            filter: Option<Expr>,
        ) -> Result<LogicalPlan> {
            let schema = Schema::new(vec![
                Field::new("a", DataType::Int32, false),
                Field::new("b", DataType::Int32, false),
            ]);

            let left_schema = DFSchema::try_from_qualified_schema("t1", &schema)?;
            let right_schema = DFSchema::try_from_qualified_schema("t2", &schema)?;

            Ok(LogicalPlan::Join(Join {
                left: Arc::new(
                    table_scan(Some("t1"), left_schema.as_arrow(), None)?.build()?,
                ),
                right: Arc::new(
                    table_scan(Some("t2"), right_schema.as_arrow(), None)?.build()?,
                ),
                on,
                filter,
                join_type: JoinType::Inner,
                join_constraint: JoinConstraint::On,
                schema: Arc::new(left_schema.join(&right_schema)?),
                null_equals_null: false,
            }))
        }

        {
            let join = create_test_join(vec![(col("t1.a"), (col("t2.a")))], None)?;
            let LogicalPlan::Join(join) = join.with_new_exprs(
                join.expressions(),
                join.inputs().into_iter().cloned().collect(),
            )?
            else {
                unreachable!()
            };
            assert_eq!(join.on, vec![(col("t1.a"), (col("t2.a")))]);
            assert_eq!(join.filter, None);
        }

        {
            let join = create_test_join(vec![], Some(col("t1.a").gt(col("t2.a"))))?;
            let LogicalPlan::Join(join) = join.with_new_exprs(
                join.expressions(),
                join.inputs().into_iter().cloned().collect(),
            )?
            else {
                unreachable!()
            };
            assert_eq!(join.on, vec![]);
            assert_eq!(join.filter, Some(col("t1.a").gt(col("t2.a"))));
        }

        {
            let join = create_test_join(
                vec![(col("t1.a"), (col("t2.a")))],
                Some(col("t1.b").gt(col("t2.b"))),
            )?;
            let LogicalPlan::Join(join) = join.with_new_exprs(
                join.expressions(),
                join.inputs().into_iter().cloned().collect(),
            )?
            else {
                unreachable!()
            };
            assert_eq!(join.on, vec![(col("t1.a"), (col("t2.a")))]);
            assert_eq!(join.filter, Some(col("t1.b").gt(col("t2.b"))));
        }

        {
            let join = create_test_join(
                vec![(col("t1.a"), (col("t2.a"))), (col("t1.b"), (col("t2.b")))],
                None,
            )?;
            let LogicalPlan::Join(join) = join.with_new_exprs(
                vec![
                    binary_expr(col("t1.a"), Operator::Plus, lit(1)),
                    binary_expr(col("t2.a"), Operator::Plus, lit(2)),
                    col("t1.b"),
                    col("t2.b"),
                    lit(true),
                ],
                join.inputs().into_iter().cloned().collect(),
            )?
            else {
                unreachable!()
            };
            assert_eq!(
                join.on,
                vec![
                    (
                        binary_expr(col("t1.a"), Operator::Plus, lit(1)),
                        binary_expr(col("t2.a"), Operator::Plus, lit(2))
                    ),
                    (col("t1.b"), (col("t2.b")))
                ]
            );
            assert_eq!(join.filter, Some(lit(true)));
        }

        Ok(())
    }

    #[test]
<<<<<<< HEAD
    fn test_join_try_new() -> Result<()> {
        let schema = Schema::new(vec![
            Field::new("a", DataType::Int32, false),
            Field::new("b", DataType::Int32, false),
        ]);

        let left_scan = table_scan(Some("t1"), &schema, None)?.build()?;

        let right_scan = table_scan(Some("t2"), &schema, None)?.build()?;

        let join_types = vec![
            JoinType::Inner,
            JoinType::Left,
            JoinType::Right,
            JoinType::Full,
            JoinType::LeftSemi,
            JoinType::LeftAnti,
            JoinType::RightSemi,
            JoinType::RightAnti,
            JoinType::LeftMark,
        ];

        for join_type in join_types {
            let join = Join::try_new(
                Arc::new(left_scan.clone()),
                Arc::new(right_scan.clone()),
                vec![(col("t1.a"), col("t2.a"))],
                Some(col("t1.b").gt(col("t2.b"))),
                join_type,
                JoinConstraint::On,
                false,
            )?;

            match join_type {
                JoinType::LeftSemi | JoinType::LeftAnti => {
                    assert_eq!(join.schema.fields().len(), 2);

                    let fields = join.schema.fields();
                    assert_eq!(
                        fields[0].name(),
                        "a",
                        "First field should be 'a' from left table"
                    );
                    assert_eq!(
                        fields[1].name(),
                        "b",
                        "Second field should be 'b' from left table"
                    );
                }
                JoinType::RightSemi | JoinType::RightAnti => {
                    assert_eq!(join.schema.fields().len(), 2);

                    let fields = join.schema.fields();
                    assert_eq!(
                        fields[0].name(),
                        "a",
                        "First field should be 'a' from right table"
                    );
                    assert_eq!(
                        fields[1].name(),
                        "b",
                        "Second field should be 'b' from right table"
                    );
                }
                JoinType::LeftMark => {
                    assert_eq!(join.schema.fields().len(), 3);

                    let fields = join.schema.fields();
                    assert_eq!(
                        fields[0].name(),
                        "a",
                        "First field should be 'a' from left table"
                    );
                    assert_eq!(
                        fields[1].name(),
                        "b",
                        "Second field should be 'b' from left table"
                    );
                    assert_eq!(
                        fields[2].name(),
                        "mark",
                        "Third field should be the mark column"
                    );

                    assert!(!fields[0].is_nullable());
                    assert!(!fields[1].is_nullable());
                    assert!(!fields[2].is_nullable());
                }
                _ => {
                    assert_eq!(join.schema.fields().len(), 4);

                    let fields = join.schema.fields();
                    assert_eq!(
                        fields[0].name(),
                        "a",
                        "First field should be 'a' from left table"
                    );
                    assert_eq!(
                        fields[1].name(),
                        "b",
                        "Second field should be 'b' from left table"
                    );
                    assert_eq!(
                        fields[2].name(),
                        "a",
                        "Third field should be 'a' from right table"
                    );
                    assert_eq!(
                        fields[3].name(),
                        "b",
                        "Fourth field should be 'b' from right table"
                    );

                    if join_type == JoinType::Left {
                        // Left side fields (first two) shouldn't be nullable
                        assert!(!fields[0].is_nullable());
                        assert!(!fields[1].is_nullable());
                        // Right side fields (third and fourth) should be nullable
                        assert!(fields[2].is_nullable());
                        assert!(fields[3].is_nullable());
                    } else if join_type == JoinType::Right {
                        // Left side fields (first two) should be nullable
                        assert!(fields[0].is_nullable());
                        assert!(fields[1].is_nullable());
                        // Right side fields (third and fourth) shouldn't be nullable
                        assert!(!fields[2].is_nullable());
                        assert!(!fields[3].is_nullable());
                    } else if join_type == JoinType::Full {
                        assert!(fields[0].is_nullable());
                        assert!(fields[1].is_nullable());
                        assert!(fields[2].is_nullable());
                        assert!(fields[3].is_nullable());
                    }
                }
            }

            assert_eq!(join.on, vec![(col("t1.a"), col("t2.a"))]);
            assert_eq!(join.filter, Some(col("t1.b").gt(col("t2.b"))));
            assert_eq!(join.join_type, join_type);
            assert_eq!(join.join_constraint, JoinConstraint::On);
            assert!(!join.null_equals_null);
        }

        Ok(())
    }

    #[test]
    fn test_join_try_new_with_using_constraint_and_overlapping_columns() -> Result<()> {
        let left_schema = Schema::new(vec![
            Field::new("id", DataType::Int32, false), // Common column in both tables
            Field::new("name", DataType::Utf8, false), // Unique to left
            Field::new("value", DataType::Int32, false), // Common column, different meaning
        ]);

        let right_schema = Schema::new(vec![
            Field::new("id", DataType::Int32, false), // Common column in both tables
            Field::new("category", DataType::Utf8, false), // Unique to right
            Field::new("value", DataType::Float64, true), // Common column, different meaning
        ]);

        let left_plan = table_scan(Some("t1"), &left_schema, None)?.build()?;

        let right_plan = table_scan(Some("t2"), &right_schema, None)?.build()?;

        // Test 1: USING constraint with a common column
        {
            // In the logical plan, both copies of the `id` column are preserved
            // The USING constraint is handled later during physical execution, where the common column appears once
            let join = Join::try_new(
                Arc::new(left_plan.clone()),
                Arc::new(right_plan.clone()),
                vec![(col("t1.id"), col("t2.id"))],
                None,
                JoinType::Inner,
                JoinConstraint::Using,
                false,
            )?;

            let fields = join.schema.fields();

            assert_eq!(fields.len(), 6);

            assert_eq!(
                fields[0].name(),
                "id",
                "First field should be 'id' from left table"
            );
            assert_eq!(
                fields[1].name(),
                "name",
                "Second field should be 'name' from left table"
            );
            assert_eq!(
                fields[2].name(),
                "value",
                "Third field should be 'value' from left table"
            );
            assert_eq!(
                fields[3].name(),
                "id",
                "Fourth field should be 'id' from right table"
            );
            assert_eq!(
                fields[4].name(),
                "category",
                "Fifth field should be 'category' from right table"
            );
            assert_eq!(
                fields[5].name(),
                "value",
                "Sixth field should be 'value' from right table"
            );

            assert_eq!(join.join_constraint, JoinConstraint::Using);
        }

        // Test 2: Complex join condition with expressions
        {
            // Complex condition: join on id equality AND where left.value < right.value
            let join = Join::try_new(
                Arc::new(left_plan.clone()),
                Arc::new(right_plan.clone()),
                vec![(col("t1.id"), col("t2.id"))], // Equijoin condition
                Some(col("t1.value").lt(col("t2.value"))), // Non-equi filter condition
                JoinType::Inner,
                JoinConstraint::On,
                false,
            )?;

            let fields = join.schema.fields();
            assert_eq!(fields.len(), 6);

            assert_eq!(
                fields[0].name(),
                "id",
                "First field should be 'id' from left table"
            );
            assert_eq!(
                fields[1].name(),
                "name",
                "Second field should be 'name' from left table"
            );
            assert_eq!(
                fields[2].name(),
                "value",
                "Third field should be 'value' from left table"
            );
            assert_eq!(
                fields[3].name(),
                "id",
                "Fourth field should be 'id' from right table"
            );
            assert_eq!(
                fields[4].name(),
                "category",
                "Fifth field should be 'category' from right table"
            );
            assert_eq!(
                fields[5].name(),
                "value",
                "Sixth field should be 'value' from right table"
            );

            assert_eq!(join.filter, Some(col("t1.value").lt(col("t2.value"))));
        }

        // Test 3: Join with null equality behavior set to true
        {
            let join = Join::try_new(
                Arc::new(left_plan.clone()),
                Arc::new(right_plan.clone()),
                vec![(col("t1.id"), col("t2.id"))],
                None,
                JoinType::Inner,
                JoinConstraint::On,
                true,
            )?;

            assert!(join.null_equals_null);
        }

        Ok(())
    }

    #[test]
    fn test_join_try_new_schema_validation() -> Result<()> {
        let left_schema = Schema::new(vec![
            Field::new("id", DataType::Int32, false),
            Field::new("name", DataType::Utf8, false),
            Field::new("value", DataType::Float64, true),
        ]);

        let right_schema = Schema::new(vec![
            Field::new("id", DataType::Int32, false),
            Field::new("category", DataType::Utf8, true),
            Field::new("code", DataType::Int16, false),
        ]);

        let left_plan = table_scan(Some("t1"), &left_schema, None)?.build()?;

        let right_plan = table_scan(Some("t2"), &right_schema, None)?.build()?;

        let join_types = vec![
            JoinType::Inner,
            JoinType::Left,
            JoinType::Right,
            JoinType::Full,
        ];

        for join_type in join_types {
            let join = Join::try_new(
                Arc::new(left_plan.clone()),
                Arc::new(right_plan.clone()),
                vec![(col("t1.id"), col("t2.id"))],
                Some(col("t1.value").gt(lit(5.0))),
                join_type,
                JoinConstraint::On,
                false,
            )?;

            let fields = join.schema.fields();
            assert_eq!(fields.len(), 6, "Expected 6 fields for {join_type:?} join");

            for (i, field) in fields.iter().enumerate() {
                let expected_nullable = match (i, &join_type) {
                    // Left table fields (indices 0, 1, 2)
                    (0, JoinType::Right | JoinType::Full) => true, // id becomes nullable in RIGHT/FULL
                    (1, JoinType::Right | JoinType::Full) => true, // name becomes nullable in RIGHT/FULL
                    (2, _) => true, // value is already nullable

                    // Right table fields (indices 3, 4, 5)
                    (3, JoinType::Left | JoinType::Full) => true, // id becomes nullable in LEFT/FULL
                    (4, _) => true, // category is already nullable
                    (5, JoinType::Left | JoinType::Full) => true, // code becomes nullable in LEFT/FULL

                    _ => false,
                };

                assert_eq!(
                    field.is_nullable(),
                    expected_nullable,
                    "Field {} ({}) nullability incorrect for {:?} join",
                    i,
                    field.name(),
                    join_type
                );
            }
        }

        let using_join = Join::try_new(
            Arc::new(left_plan.clone()),
            Arc::new(right_plan.clone()),
            vec![(col("t1.id"), col("t2.id"))],
            None,
            JoinType::Inner,
            JoinConstraint::Using,
            false,
        )?;

        assert_eq!(
            using_join.schema.fields().len(),
            6,
            "USING join should have all fields"
        );
        assert_eq!(using_join.join_constraint, JoinConstraint::Using);
=======
    fn test_resolved_placeholder_limit() -> Result<()> {
        let schema = Arc::new(Schema::new(vec![Field::new("A", DataType::Int32, true)]));
        let source = Arc::new(LogicalTableSource::new(schema.clone()));

        let placeholder_value = "$1";

        // SELECT * FROM my_table LIMIT $1
        let plan = LogicalPlan::Limit(Limit {
            skip: None,
            fetch: Some(Box::new(Expr::Placeholder(Placeholder {
                id: placeholder_value.to_string(),
                data_type: None,
            }))),
            input: Arc::new(LogicalPlan::TableScan(TableScan {
                table_name: TableReference::from("my_table"),
                source,
                projected_schema: Arc::new(DFSchema::try_from(schema.clone())?),
                projection: None,
                filters: vec![],
                fetch: None,
            })),
        });

        let params = plan.get_parameter_types().expect("to infer type");
        assert_eq!(params.len(), 1);

        let parameter_type = params
            .clone()
            .get(placeholder_value)
            .expect("to get type")
            .clone();
        assert_eq!(parameter_type, Some(DataType::Int64));
>>>>>>> 4e258ff0

        Ok(())
    }
}<|MERGE_RESOLUTION|>--- conflicted
+++ resolved
@@ -4983,7 +4983,43 @@
     }
 
     #[test]
-<<<<<<< HEAD
+    fn test_resolved_placeholder_limit() -> Result<()> {
+        let schema = Arc::new(Schema::new(vec![Field::new("A", DataType::Int32, true)]));
+        let source = Arc::new(LogicalTableSource::new(schema.clone()));
+
+        let placeholder_value = "$1";
+
+        // SELECT * FROM my_table LIMIT $1
+        let plan = LogicalPlan::Limit(Limit {
+            skip: None,
+            fetch: Some(Box::new(Expr::Placeholder(Placeholder {
+                id: placeholder_value.to_string(),
+                data_type: None,
+            }))),
+            input: Arc::new(LogicalPlan::TableScan(TableScan {
+                table_name: TableReference::from("my_table"),
+                source,
+                projected_schema: Arc::new(DFSchema::try_from(schema.clone())?),
+                projection: None,
+                filters: vec![],
+                fetch: None,
+            })),
+        });
+
+        let params = plan.get_parameter_types().expect("to infer type");
+        assert_eq!(params.len(), 1);
+
+        let parameter_type = params
+            .clone()
+            .get(placeholder_value)
+            .expect("to get type")
+            .clone();
+        assert_eq!(parameter_type, Some(DataType::Int64));
+
+        Ok(())
+    }
+
+    #[test]
     fn test_join_try_new() -> Result<()> {
         let schema = Schema::new(vec![
             Field::new("a", DataType::Int32, false),
@@ -5349,40 +5385,6 @@
             "USING join should have all fields"
         );
         assert_eq!(using_join.join_constraint, JoinConstraint::Using);
-=======
-    fn test_resolved_placeholder_limit() -> Result<()> {
-        let schema = Arc::new(Schema::new(vec![Field::new("A", DataType::Int32, true)]));
-        let source = Arc::new(LogicalTableSource::new(schema.clone()));
-
-        let placeholder_value = "$1";
-
-        // SELECT * FROM my_table LIMIT $1
-        let plan = LogicalPlan::Limit(Limit {
-            skip: None,
-            fetch: Some(Box::new(Expr::Placeholder(Placeholder {
-                id: placeholder_value.to_string(),
-                data_type: None,
-            }))),
-            input: Arc::new(LogicalPlan::TableScan(TableScan {
-                table_name: TableReference::from("my_table"),
-                source,
-                projected_schema: Arc::new(DFSchema::try_from(schema.clone())?),
-                projection: None,
-                filters: vec![],
-                fetch: None,
-            })),
-        });
-
-        let params = plan.get_parameter_types().expect("to infer type");
-        assert_eq!(params.len(), 1);
-
-        let parameter_type = params
-            .clone()
-            .get(placeholder_value)
-            .expect("to get type")
-            .clone();
-        assert_eq!(parameter_type, Some(DataType::Int64));
->>>>>>> 4e258ff0
 
         Ok(())
     }
