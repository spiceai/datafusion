--- conflicted
+++ resolved
@@ -1722,7 +1722,6 @@
     }
 
     #[test]
-<<<<<<< HEAD
     fn test_interval_scalar_to_expr() {
         let tests = [
             (interval_month_day_nano_lit("1 MONTH"), "INTERVAL '1' MONTH"),
@@ -1753,7 +1752,9 @@
 
             assert_eq!(actual, expected);
         }
-=======
+    }
+
+    #[test]
     fn custom_dialect_use_char_for_utf8_cast() -> Result<()> {
         for (use_char_for_utf8_cast, data_type, identifier) in [
             (false, DataType::Utf8, "VARCHAR"),
@@ -1778,6 +1779,5 @@
             assert_eq!(actual, expected);
         }
         Ok(())
->>>>>>> 1ba91ee5
     }
 }