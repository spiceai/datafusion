--- conflicted
+++ resolved
@@ -36,15 +36,9 @@
         SelectBuilder, TableRelationBuilder, TableWithJoinsBuilder,
     },
     rewrite::{
-<<<<<<< HEAD
-        eliminate_duplicate_filter_in_tablescan, inject_column_aliases_into_subquery,
-        normalize_union_schema, rewrite_plan_for_sort_on_non_projected_fields,
-        subquery_alias_inner_query_and_columns,
-=======
-        inject_column_aliases_into_subquery, normalize_union_schema,
+        eliminate_duplicate_filter_in_tablescan, inject_column_aliases_into_subquery, normalize_union_schema,
         rewrite_plan_for_sort_on_non_projected_fields,
         subquery_alias_inner_query_and_columns, TableAliasRewriter,
->>>>>>> 60ca4213
     },
     utils::{
         find_agg_node_within_select, find_window_nodes_within_select,
