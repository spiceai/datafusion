// Licensed to the Apache Software Foundation (ASF) under one
// or more contributor license agreements.  See the NOTICE file
// distributed with this work for additional information
// regarding copyright ownership.  The ASF licenses this file
// to you under the Apache License, Version 2.0 (the
// "License"); you may not use this file except in compliance
// with the License.  You may obtain a copy of the License at
//
//   http://www.apache.org/licenses/LICENSE-2.0
//
// Unless required by applicable law or agreed to in writing,
// software distributed under the License is distributed on an
// "AS IS" BASIS, WITHOUT WARRANTIES OR CONDITIONS OF ANY
// KIND, either express or implied.  See the License for the
// specific language governing permissions and limitations
// under the License.

use arrow::datatypes::{DataType, Field, Schema};
use datafusion_common::{
    assert_contains, Column, DFSchema, DFSchemaRef, DataFusionError, Result,
    TableReference,
};
use datafusion_expr::test::function_stub::{
    count_udaf, max_udaf, min_udaf, sum, sum_udaf,
};
use datafusion_expr::{
    cast, col, lit, table_scan, wildcard, EmptyRelation, Expr, Extension, LogicalPlan,
    LogicalPlanBuilder, Union, UserDefinedLogicalNode, UserDefinedLogicalNodeCore,
};
use datafusion_functions::unicode;
use datafusion_functions_aggregate::grouping::grouping_udaf;
use datafusion_functions_nested::make_array::make_array_udf;
use datafusion_functions_nested::map::map_udf;
use datafusion_functions_window::rank::rank_udwf;
use datafusion_sql::planner::{ContextProvider, PlannerContext, SqlToRel};
use datafusion_sql::unparser::dialect::{
    CustomDialectBuilder, DefaultDialect as UnparserDefaultDialect, DefaultDialect,
    Dialect as UnparserDialect, MySqlDialect as UnparserMySqlDialect,
    PostgreSqlDialect as UnparserPostgreSqlDialect, SqliteDialect,
};
use datafusion_sql::unparser::{expr_to_sql, plan_to_sql, Unparser};
use insta::assert_snapshot;
use sqlparser::ast::Statement;
use std::hash::Hash;
use std::ops::Add;
use std::sync::Arc;
use std::{fmt, vec};

use crate::common::{MockContextProvider, MockSessionState};
use datafusion_expr::builder::{
    project, subquery_alias, table_scan_with_filter_and_fetch, table_scan_with_filters,
};
use datafusion_functions::core::planner::CoreFunctionPlanner;
use datafusion_functions_nested::extract::array_element_udf;
use datafusion_functions_nested::planner::{FieldAccessPlanner, NestedFunctionPlanner};
use datafusion_sql::unparser::ast::{
    DerivedRelationBuilder, QueryBuilder, RelationBuilder, SelectBuilder,
};
use datafusion_sql::unparser::extension_unparser::{
    UnparseToStatementResult, UnparseWithinStatementResult,
    UserDefinedLogicalNodeUnparser,
};
use sqlparser::dialect::{Dialect, GenericDialect, MySqlDialect};
use sqlparser::parser::Parser;

#[test]
fn test_roundtrip_expr_1() {
    let expr = roundtrip_expr(TableReference::bare("person"), "age > 35").unwrap();
    assert_snapshot!(expr, @r#"(age > 35)"#);
}

#[test]
fn test_roundtrip_expr_2() {
    let expr = roundtrip_expr(TableReference::bare("person"), "id = '10'").unwrap();
    assert_snapshot!(expr, @r#"(id = '10')"#);
}

#[test]
fn test_roundtrip_expr_3() {
    let expr =
        roundtrip_expr(TableReference::bare("person"), "CAST(id AS VARCHAR)").unwrap();
    assert_snapshot!(expr, @r#"CAST(id AS VARCHAR)"#);
}

#[test]
fn test_roundtrip_expr_4() {
    let expr = roundtrip_expr(TableReference::bare("person"), "sum((age * 2))").unwrap();
    assert_snapshot!(expr, @r#"sum((age * 2))"#);
}

fn roundtrip_expr(table: TableReference, sql: &str) -> Result<String> {
    let dialect = GenericDialect {};
    let sql_expr = Parser::new(&dialect).try_with_sql(sql)?.parse_expr()?;
    let state = MockSessionState::default().with_aggregate_function(sum_udaf());
    let context = MockContextProvider { state };
    let schema = context.get_table_source(table)?.schema();
    let df_schema = DFSchema::try_from(schema.as_ref().clone())?;
    let sql_to_rel = SqlToRel::new(&context);
    let expr =
        sql_to_rel.sql_to_expr(sql_expr, &df_schema, &mut PlannerContext::new())?;

    let ast = expr_to_sql(&expr)?;

    Ok(ast.to_string())
}

#[test]
fn roundtrip_statement() -> Result<()> {
    let tests: Vec<&str> = vec![
            "select 1;",
            "select 1 limit 0;",
            "select ta.j1_id from j1 ta join (select 1 as j1_id) tb on ta.j1_id = tb.j1_id;",
            "select ta.j1_id from j1 ta join (select 1 as j1_id) tb using (j1_id);",
            "select ta.j1_id from j1 ta join (select 1 as j1_id) tb on ta.j1_id = tb.j1_id where ta.j1_id > 1;",
            "select ta.j1_id from (select 1 as j1_id) ta;",
            "select ta.j1_id from j1 ta;",
            "select ta.j1_id from j1 ta order by ta.j1_id;",
            "select * from j1 ta order by ta.j1_id, ta.j1_string desc;",
            "select * from j1 limit 10;",
            "select ta.j1_id from j1 ta where ta.j1_id > 1;",
            "select ta.j1_id, tb.j2_string from j1 ta join j2 tb on (ta.j1_id = tb.j2_id);",
            "select ta.j1_id, tb.j2_string, tc.j3_string from j1 ta join j2 tb on (ta.j1_id = tb.j2_id) join j3 tc on (ta.j1_id = tc.j3_id);",
            // Commented queries are failing since DF46 upgrade on atempt to convert unparsed ast back to plan. Initial plan to ast (sql) conversion is successful/correct.
            // `Result::unwrap()` on an `Err` value: Collection([Internal("Not a compound identifier: [Ident { value: \"id\", quote_style: None, span: Span(Location(0,0)..Location(0,0)) }]"), Internal("Not a compound identifier: [Ident { value: \"first_name\", quote_style: None, span: Span(Location(0,0)..Location(0,0)) }]")])
            // "select * from (select id, first_name from person)",
            // "select * from (select id, first_name from (select * from person))",
            // "select id, count(*) as cnt from (select id from person) group by id",
            "select (id-1)/2, count(*) / (sum(id/10)-1) as agg_expr from (select (id-1) as id from person) group by id",
            "select CAST(id/2 as VARCHAR) NOT LIKE 'foo*' from person where NOT EXISTS (select ta.j1_id, tb.j2_string from j1 ta join j2 tb on (ta.j1_id = tb.j2_id))",
            r#"select "First Name" from person_quoted_cols"#,
            "select DISTINCT id FROM person",
            "select DISTINCT on (id) id, first_name from person",
            "select DISTINCT on (id) id, first_name from person order by id",
            // r#"select id, count("First Name") as cnt from (select id, "First Name" from person_quoted_cols) group by id"#,
            // "select id, count(*) as cnt from (select p1.id as id from person p1 inner join person p2 on p1.id=p2.id) group by id",
            "select id, count(*), first_name from person group by first_name, id",
            "select id, sum(age), first_name from person group by first_name, id",
            "select id, count(*), first_name
            from person
            where id!=3 and first_name=='test'
            group by first_name, id
            having count(*)>5 and count(*)<10
            order by count(*)",
            r#"select id, count("First Name") as count_first_name, "Last Name"
            from person_quoted_cols
            where id!=3 and "First Name"=='test'
            group by "Last Name", id
            having count_first_name>5 and count_first_name<10
            order by count_first_name, "Last Name""#,
            // r#"select p.id, count("First Name") as count_first_name,
            // "Last Name", sum(qp.id/p.id - (select sum(id) from person_quoted_cols) ) / (select count(*) from person)
            // from (select id, "First Name", "Last Name" from person_quoted_cols) qp
            // inner join (select * from person) p
            // on p.id = qp.id
            // where p.id!=3 and "First Name"=='test' and qp.id in
            // (select id from (select id, count(*) from person group by id having count(*) > 0))
            // group by "Last Name", p.id
            // having count_first_name>5 and count_first_name<10
            // order by count_first_name, "Last Name""#,
            r#"SELECT j1_string as string FROM j1
            UNION ALL
            SELECT j2_string as string FROM j2"#,
            r#"SELECT j1_string as string FROM j1
            UNION ALL
            SELECT j2_string as string FROM j2
            ORDER BY string DESC
            LIMIT 10"#,
            r#"SELECT col1, id FROM (
                SELECT j1_string AS col1, j1_id AS id FROM j1
                UNION ALL
                SELECT j2_string AS col1, j2_id AS id FROM j2
                UNION ALL
                SELECT j3_string AS col1, j3_id AS id FROM j3
            ) AS subquery GROUP BY col1, id ORDER BY col1 ASC, id ASC"#,
            r#"SELECT col1, id FROM (
                SELECT j1_string AS col1, j1_id AS id FROM j1
                UNION
                SELECT j2_string AS col1, j2_id AS id FROM j2
                UNION
                SELECT j3_string AS col1, j3_id AS id FROM j3
            ) AS subquery ORDER BY col1 ASC, id ASC"#,
            "SELECT id, count(*) over (PARTITION BY first_name ROWS BETWEEN UNBOUNDED PRECEDING AND UNBOUNDED FOLLOWING),
            last_name, sum(id) over (PARTITION BY first_name ROWS BETWEEN UNBOUNDED PRECEDING AND UNBOUNDED FOLLOWING),
            first_name from person",
            r#"SELECT id, count(distinct id) over (ROWS BETWEEN UNBOUNDED PRECEDING AND UNBOUNDED FOLLOWING),
            sum(id) OVER (PARTITION BY first_name ROWS BETWEEN UNBOUNDED PRECEDING AND UNBOUNDED FOLLOWING) from person"#,
            "SELECT id, sum(id) OVER (PARTITION BY first_name ROWS BETWEEN 5 PRECEDING AND 2 FOLLOWING) from person",
            "WITH t1 AS (SELECT j1_id AS id, j1_string name FROM j1), t2 AS (SELECT j2_id AS id, j2_string name FROM j2) SELECT * FROM t1 JOIN t2 USING (id, name)",
            "WITH w1 AS (SELECT 'a' as col), w2 AS (SELECT 'b' as col), w3 as (SELECT 'c' as col) SELECT * FROM w1 UNION ALL SELECT * FROM w2 UNION ALL SELECT * FROM w3",
            "WITH w1 AS (SELECT 'a' as col), w2 AS (SELECT 'b' as col), w3 as (SELECT 'c' as col), w4 as (SELECT 'd' as col) SELECT * FROM w1 UNION ALL SELECT * FROM w2 UNION ALL SELECT * FROM w3 UNION ALL SELECT * FROM w4",
            "WITH w1 AS (SELECT 'a' as col), w2 AS (SELECT 'b' as col) SELECT * FROM w1 JOIN w2 ON w1.col = w2.col UNION ALL SELECT * FROM w1 JOIN w2 ON w1.col = w2.col UNION ALL SELECT * FROM w1 JOIN w2 ON w1.col = w2.col",
            r#"SELECT id, first_name,
            SUM(id) AS total_sum,
            SUM(id) OVER (PARTITION BY first_name ROWS BETWEEN 5 PRECEDING AND 2 FOLLOWING) AS moving_sum,
            MAX(SUM(id)) OVER (PARTITION BY first_name ROWS BETWEEN UNBOUNDED PRECEDING AND UNBOUNDED FOLLOWING) AS max_total
            FROM person JOIN orders ON person.id = orders.customer_id GROUP BY id, first_name"#,
            r#"SELECT id, first_name,
            SUM(id) AS total_sum,
            SUM(id) OVER (PARTITION BY first_name ROWS BETWEEN 5 PRECEDING AND 2 FOLLOWING) AS moving_sum,
            MAX(SUM(id)) OVER (PARTITION BY first_name ROWS BETWEEN UNBOUNDED PRECEDING AND UNBOUNDED FOLLOWING) AS max_total
            FROM (SELECT id, first_name from person) person JOIN (SELECT customer_id FROM orders) orders ON person.id = orders.customer_id GROUP BY id, first_name"#,
            r#"SELECT id, first_name, last_name, customer_id, SUM(id) AS total_sum
            FROM person
            JOIN orders ON person.id = orders.customer_id
            GROUP BY ROLLUP(id, first_name, last_name, customer_id)"#,
            r#"SELECT id, first_name, last_name,
            SUM(id) AS total_sum,
            COUNT(*) AS total_count,
            SUM(id) OVER (ROWS BETWEEN UNBOUNDED PRECEDING AND CURRENT ROW) AS running_total
            FROM person
            GROUP BY GROUPING SETS ((id, first_name, last_name), (first_name, last_name), (last_name))"#,
            "SELECT ARRAY[1, 2, 3]",
            "SELECT ARRAY[1, 2, 3][1]",
            "SELECT [1, 2, 3]",
            "SELECT [1, 2, 3][1]",
            "SELECT left[1] FROM array",
            "SELECT {a:1, b:2}",
            // SELECT s.a FROM (SELECT {a:1, b:2} AS s)
            "SELECT MAP {'a': 1, 'b': 2}"
    ];

    // For each test sql string, we transform as follows:
    // sql -> ast::Statement (s1) -> LogicalPlan (p1) -> ast::Statement (s2) -> LogicalPlan (p2)
    // We test not that s1==s2, but rather p1==p2. This ensures that unparser preserves the logical
    // query information of the original sql string and disreguards other differences in syntax or
    // quoting.
    for query in tests {
        let dialect = GenericDialect {};
        let statement = Parser::new(&dialect)
            .try_with_sql(query)?
            .parse_statement()?;
        let state = MockSessionState::default()
            .with_scalar_function(make_array_udf())
            .with_scalar_function(array_element_udf())
            .with_scalar_function(map_udf())
            .with_aggregate_function(sum_udaf())
            .with_aggregate_function(count_udaf())
            .with_aggregate_function(max_udaf())
            .with_expr_planner(Arc::new(CoreFunctionPlanner::default()))
            .with_expr_planner(Arc::new(NestedFunctionPlanner))
            .with_expr_planner(Arc::new(FieldAccessPlanner));
        let context = MockContextProvider { state };
        let sql_to_rel = SqlToRel::new(&context);
        let plan = sql_to_rel.sql_statement_to_plan(statement).unwrap();

        let roundtrip_statement = plan_to_sql(&plan)?;

        let plan_roundtrip = SqlToRel::new(&context)
            .sql_statement_to_plan(roundtrip_statement.clone())
            .unwrap();

        assert_eq!(plan, plan_roundtrip);
    }

    Ok(())
}

#[test]
fn roundtrip_crossjoin() -> Result<()> {
    let query = "select j1.j1_id, j2.j2_string from j1, j2";

    let dialect = GenericDialect {};
    let statement = Parser::new(&dialect)
        .try_with_sql(query)?
        .parse_statement()?;

    let state = MockSessionState::default()
        .with_expr_planner(Arc::new(CoreFunctionPlanner::default()));

    let context = MockContextProvider { state };
    let sql_to_rel = SqlToRel::new(&context);
    let plan = sql_to_rel.sql_statement_to_plan(statement).unwrap();

    let roundtrip_statement = plan_to_sql(&plan)?;

    let actual = &roundtrip_statement.to_string();
    println!("roundtrip sql: {actual}");
    println!("plan {}", plan.display_indent());

    let plan_roundtrip = sql_to_rel
        .sql_statement_to_plan(roundtrip_statement)
        .unwrap();
    assert_snapshot!(
        plan_roundtrip,
        @r"
    Projection: j1.j1_id, j2.j2_string
      Cross Join: 
        TableScan: j1
        TableScan: j2
    "
    );

    Ok(())
}

#[macro_export]
macro_rules! roundtrip_statement_with_dialect_helper {
    (
        sql: $sql:expr,
        parser_dialect: $parser_dialect:expr,
        unparser_dialect: $unparser_dialect:expr,
        expected: @ $expected:literal $(,)?
    ) => {{
        let statement = Parser::new(&$parser_dialect)
            .try_with_sql($sql)?
            .parse_statement()?;

        let state = MockSessionState::default()
            .with_aggregate_function(max_udaf())
            .with_aggregate_function(min_udaf())
            .with_expr_planner(Arc::new(CoreFunctionPlanner::default()))
            .with_expr_planner(Arc::new(NestedFunctionPlanner));

        let context = MockContextProvider { state };
        let sql_to_rel = SqlToRel::new(&context);
        let plan = sql_to_rel
            .sql_statement_to_plan(statement)
            .unwrap_or_else(|e| panic!("Failed to parse sql: {}\n{e}", $sql));

        let unparser = Unparser::new(&$unparser_dialect);
        let roundtrip_statement = unparser.plan_to_sql(&plan)?;

        let actual = &roundtrip_statement.to_string();
        insta::assert_snapshot!(actual, @ $expected);
    }};
}

#[test]
fn roundtrip_statement_with_dialect_1() -> Result<(), DataFusionError> {
    roundtrip_statement_with_dialect_helper!(
        sql: "select min(ta.j1_id) as j1_min from j1 ta order by min(ta.j1_id) limit 10;",
        parser_dialect: MySqlDialect {},
        unparser_dialect: UnparserMySqlDialect {},
        // top projection sort gets derived into a subquery
        // for MySQL, this subquery needs an alias
        expected: @"SELECT `j1_min` FROM (SELECT min(`ta`.`j1_id`) AS `j1_min`, min(`ta`.`j1_id`) FROM `j1` AS `ta` ORDER BY min(`ta`.`j1_id`) ASC) AS `derived_sort` LIMIT 10",
    );
    Ok(())
}

#[test]
fn roundtrip_statement_with_dialect_2() -> Result<(), DataFusionError> {
    roundtrip_statement_with_dialect_helper!(
        sql: "select min(ta.j1_id) as j1_min from j1 ta order by min(ta.j1_id) limit 10;",
        parser_dialect: GenericDialect {},
        unparser_dialect: UnparserDefaultDialect {},
        // top projection sort still gets derived into a subquery in default dialect
        // except for the default dialect, the subquery is left non-aliased
        expected: @"SELECT j1_min FROM (SELECT min(ta.j1_id) AS j1_min, min(ta.j1_id) FROM j1 AS ta ORDER BY min(ta.j1_id) ASC NULLS LAST) LIMIT 10",
    );
    Ok(())
}

#[test]
fn roundtrip_statement_with_dialect_3() -> Result<(), DataFusionError> {
    roundtrip_statement_with_dialect_helper!(
        sql: "select min(ta.j1_id) as j1_min, max(tb.j1_max) from j1 ta, (select distinct max(ta.j1_id) as j1_max from j1 ta order by max(ta.j1_id)) tb order by min(ta.j1_id) limit 10;",
        parser_dialect: MySqlDialect {},
        unparser_dialect: UnparserMySqlDialect {},
        expected: @"SELECT `j1_min`, `max(tb.j1_max)` FROM (SELECT min(`ta`.`j1_id`) AS `j1_min`, max(`tb`.`j1_max`), min(`ta`.`j1_id`) FROM `j1` AS `ta` CROSS JOIN (SELECT `j1_max` FROM (SELECT DISTINCT max(`ta`.`j1_id`) AS `j1_max` FROM `j1` AS `ta`) AS `derived_distinct`) AS `tb` ORDER BY min(`ta`.`j1_id`) ASC) AS `derived_sort` LIMIT 10",
    );
    Ok(())
}

#[test]
fn roundtrip_statement_with_dialect_4() -> Result<(), DataFusionError> {
    roundtrip_statement_with_dialect_helper!(
        sql: "select j1_id from (select 1 as j1_id);",
        parser_dialect: MySqlDialect {},
        unparser_dialect: UnparserMySqlDialect {},
        expected: @"SELECT `j1_id` FROM (SELECT 1 AS `j1_id`) AS `derived_projection`",
    );
    Ok(())
}

#[test]
fn roundtrip_statement_with_dialect_5() -> Result<(), DataFusionError> {
    roundtrip_statement_with_dialect_helper!(
        sql: "select j1_id from (select j1_id from j1 limit 10);",
        parser_dialect: MySqlDialect {},
        unparser_dialect: UnparserMySqlDialect {},
        expected: @"SELECT `j1_id` FROM (SELECT `j1`.`j1_id` FROM `j1` LIMIT 10) AS `derived_limit`",
    );
    Ok(())
}

#[test]
fn roundtrip_statement_with_dialect_6() -> Result<(), DataFusionError> {
    roundtrip_statement_with_dialect_helper!(
        sql: "select ta.j1_id from j1 ta order by j1_id limit 10;",
        parser_dialect: MySqlDialect {},
        unparser_dialect: UnparserMySqlDialect {},
        expected: @"SELECT `ta`.`j1_id` FROM `j1` AS `ta` ORDER BY `ta`.`j1_id` ASC LIMIT 10",
    );
    Ok(())
}

#[test]
fn roundtrip_statement_with_dialect_7() -> Result<(), DataFusionError> {
    roundtrip_statement_with_dialect_helper!(
        sql: "select ta.j1_id from j1 ta order by j1_id limit 10;",
        parser_dialect: GenericDialect {},
        unparser_dialect: UnparserDefaultDialect {},
        expected: @r#"SELECT ta.j1_id FROM j1 AS ta ORDER BY ta.j1_id ASC NULLS LAST LIMIT 10"#,
    );
    Ok(())
}

#[test]
fn roundtrip_statement_with_dialect_8() -> Result<(), DataFusionError> {
    roundtrip_statement_with_dialect_helper!(
        sql: "SELECT j1_id FROM j1
                  UNION ALL
                  SELECT tb.j2_id as j1_id FROM j2 tb
                  ORDER BY j1_id
                  LIMIT 10;",
        parser_dialect: GenericDialect {},
        unparser_dialect: UnparserDefaultDialect {},
        expected: @r#"SELECT j1.j1_id FROM j1 UNION ALL SELECT tb.j2_id AS j1_id FROM j2 AS tb ORDER BY j1_id ASC NULLS LAST LIMIT 10"#,
    );
    Ok(())
}

// Test query with derived tables that put distinct,sort,limit on the wrong level
#[test]
fn roundtrip_statement_with_dialect_9() -> Result<(), DataFusionError> {
    roundtrip_statement_with_dialect_helper!(
        sql: "SELECT j1_string from j1 order by j1_id",
        parser_dialect: GenericDialect {},
        unparser_dialect: UnparserDefaultDialect {},
        expected: @r#"SELECT j1.j1_string FROM j1 ORDER BY j1.j1_id ASC NULLS LAST"#,
    );
    Ok(())
}

#[test]
fn roundtrip_statement_with_dialect_10() -> Result<(), DataFusionError> {
    roundtrip_statement_with_dialect_helper!(
        sql: "SELECT j1_string AS a from j1 order by j1_id",
        parser_dialect: GenericDialect {},
        unparser_dialect: UnparserDefaultDialect {},
        expected: @r#"SELECT j1.j1_string AS a FROM j1 ORDER BY j1.j1_id ASC NULLS LAST"#,
    );
    Ok(())
}

#[test]
fn roundtrip_statement_with_dangling_references() -> Result<(), DataFusionError> {
    // https://github.com/spiceai/datafusion/commit/b9e9c276026b6b836e79a3d22a73adfd1c0a5599

    roundtrip_statement_with_dialect_helper!(
        sql: "select j1_id from (select ta.j1_id from j1 ta)",
        parser_dialect: MySqlDialect {},
        unparser_dialect: UnparserMySqlDialect {},
        // This seems like desirable behavior, but is actually hiding an underlying issue
        // The re-written identifier is `ta`.`j1_id`, because `reconstuct_select_statement` runs before the derived projection
        // and for some reason, the derived table alias is pre-set to `ta` for the top-level projection
        expected: @"SELECT `j1_id` FROM (SELECT `ta`.`j1_id` FROM `j1` AS `ta`) AS `derived_projection`",
    );
    roundtrip_statement_with_dialect_helper!(
        sql: "select j1_id from (select ta.j1_id from j1 ta)",
        parser_dialect: GenericDialect {},
        unparser_dialect: UnparserDefaultDialect {},
        expected: @"SELECT j1_id FROM (SELECT ta.j1_id FROM j1 AS ta)",
    );
    roundtrip_statement_with_dialect_helper!(
        sql: "select j1_id from (select ta.j1_id from j1 ta) order by j1_id",
        parser_dialect: GenericDialect {},
        unparser_dialect: UnparserDefaultDialect {},
        expected: @"SELECT j1_id FROM (SELECT ta.j1_id FROM j1 AS ta) ORDER BY j1_id ASC NULLS LAST",
    );
    // TODO: remove dangling identifiers from group by, filter, etc
    // roundtrip_statement_with_dialect_helper!(
    //     sql: "select j1_id from (select ta.j1_id from j1 ta) where j1_id = 1",
    //     parser_dialect: GenericDialect {},
    //     unparser_dialect: UnparserDefaultDialect {},
    //     expected: @"SELECT j1_id FROM (SELECT ta.j1_id FROM j1 AS ta) WHERE (ta.j1_id = 1)",
    // );
    roundtrip_statement_with_dialect_helper!(
        sql: "select j1_id from (select ta.j1_id from j1 ta) order by j1_id",
        parser_dialect: MySqlDialect {},
        unparser_dialect: UnparserMySqlDialect {},
        expected: @"SELECT `j1_id` FROM (SELECT `ta`.`j1_id` FROM `j1` AS `ta`) AS `derived_projection` ORDER BY `j1_id` ASC",
    );
    roundtrip_statement_with_dialect_helper!(
        sql: "select j1_id from (select ta.j1_id from j1 ta) AS tbl1",
        parser_dialect: GenericDialect {},
        unparser_dialect: UnparserDefaultDialect {},
        expected: @"SELECT tbl1.j1_id FROM (SELECT ta.j1_id FROM j1 AS ta) AS tbl1",
    );
    roundtrip_statement_with_dialect_helper!(
        sql: "select j1_id, j2_id from (select ta.j1_id from j1 ta) AS tbl1, (select ta.j1_id as j2_id from j1 ta) as tbl2",
        parser_dialect: GenericDialect {},
        unparser_dialect: UnparserDefaultDialect {},
        expected: @"SELECT tbl1.j1_id, tbl2.j2_id FROM (SELECT ta.j1_id FROM j1 AS ta) AS tbl1 CROSS JOIN (SELECT ta.j1_id AS j2_id FROM j1 AS ta) AS tbl2",
    );
    roundtrip_statement_with_dialect_helper!(
        sql: "select j1_id, j2_id from (select ta.j1_id from j1 ta) AS tbl1, (select ta.j1_id as j2_id from j1 ta) as tbl2",
        parser_dialect: MySqlDialect {},
        unparser_dialect: UnparserMySqlDialect {},
        expected: @"SELECT `tbl1`.`j1_id`, `tbl2`.`j2_id` FROM (SELECT `ta`.`j1_id` FROM `j1` AS `ta`) AS `tbl1` CROSS JOIN (SELECT `ta`.`j1_id` AS `j2_id` FROM `j1` AS `ta`) AS `tbl2`",
    );
    roundtrip_statement_with_dialect_helper!(
        sql: "select j1_id, j2_id from (select ta.j1_id from j1 ta), (select ta.j1_id as j2_id from j1 ta)",
        parser_dialect: MySqlDialect {},
        unparser_dialect: UnparserMySqlDialect {},
        expected: @"SELECT `j1_id`, `j2_id` FROM (SELECT `ta`.`j1_id` FROM `j1` AS `ta`) AS `derived_projection` CROSS JOIN (SELECT `ta`.`j1_id` AS `j2_id` FROM `j1` AS `ta`) AS `derived_projection`",
    );
    roundtrip_statement_with_dialect_helper!(
        sql: "select j1_id, j2_id from (select ta.j1_id from j1 ta), (select ta.j1_id AS j2_id from j1 ta)",
        parser_dialect: GenericDialect {},
        unparser_dialect: UnparserDefaultDialect {},
        expected: @"SELECT j1_id, j2_id FROM (SELECT ta.j1_id FROM j1 AS ta) CROSS JOIN (SELECT ta.j1_id AS j2_id FROM j1 AS ta)",
    );
    Ok(())
}

#[test]
fn roundtrip_statement_with_dialect_11() -> Result<(), DataFusionError> {
    roundtrip_statement_with_dialect_helper!(
        sql: "SELECT j1_string from j1 join j2 on j1.j1_id = j2.j2_id order by j1_id",
        parser_dialect: GenericDialect {},
        unparser_dialect: UnparserDefaultDialect {},
        expected: @r#"SELECT j1.j1_string FROM j1 INNER JOIN j2 ON (j1.j1_id = j2.j2_id) ORDER BY j1.j1_id ASC NULLS LAST"#,
    );
    Ok(())
}

#[test]
fn roundtrip_statement_with_dialect_12() -> Result<(), DataFusionError> {
    roundtrip_statement_with_dialect_helper!(
        sql: "
                SELECT
                  j1_string,
                  j2_string
                FROM
                  (
                    SELECT
                      distinct j1_id,
                      j1_string,
                      j2_string
                    from
                      j1
                      INNER join j2 ON j1.j1_id = j2.j2_id
                    order by
                      j1.j1_id desc
                    limit
                      10
                  ) abc
                ORDER BY
                  abc.j2_string",
        parser_dialect: GenericDialect {},
        unparser_dialect: UnparserDefaultDialect {},
        expected: @r#"SELECT abc.j1_string, abc.j2_string FROM (SELECT DISTINCT j1.j1_id, j1.j1_string, j2.j2_string FROM j1 INNER JOIN j2 ON (j1.j1_id = j2.j2_id) ORDER BY j1.j1_id DESC NULLS FIRST LIMIT 10) AS abc ORDER BY abc.j2_string ASC NULLS LAST"#,
    );
    Ok(())
}

// more tests around subquery/derived table roundtrip
#[test]
fn roundtrip_statement_with_dialect_13() -> Result<(), DataFusionError> {
    roundtrip_statement_with_dialect_helper!(
        sql: "SELECT string_count FROM (
                    SELECT
                        j1_id,
                        min(j2_string)
                    FROM
                        j1 LEFT OUTER JOIN j2 ON
                                    j1_id = j2_id
                    GROUP BY
                        j1_id
                ) AS agg (id, string_count)
            ",
        parser_dialect: GenericDialect {},
        unparser_dialect: UnparserDefaultDialect {},
        expected: @r#"SELECT agg.string_count FROM (SELECT j1.j1_id, min(j2.j2_string) FROM j1 LEFT OUTER JOIN j2 ON (j1.j1_id = j2.j2_id) GROUP BY j1.j1_id) AS agg (id, string_count)"#,
    );
    Ok(())
}

#[test]
fn roundtrip_statement_with_dialect_14() -> Result<(), DataFusionError> {
    roundtrip_statement_with_dialect_helper!(
        sql: "
                SELECT
                  j1_string,
                  j2_string
                FROM
                  (
                    SELECT
                      j1_id,
                      j1_string,
                      j2_string
                    from
                      j1
                      INNER join j2 ON j1.j1_id = j2.j2_id
                    group by
                      j1_id,
                      j1_string,
                      j2_string
                    order by
                      j1.j1_id desc
                    limit
                      10
                  ) abc
                ORDER BY
                  abc.j2_string",
        parser_dialect: GenericDialect {},
        unparser_dialect: UnparserDefaultDialect {},
        expected: @r#"SELECT abc.j1_string, abc.j2_string FROM (SELECT j1.j1_id, j1.j1_string, j2.j2_string FROM j1 INNER JOIN j2 ON (j1.j1_id = j2.j2_id) GROUP BY j1.j1_id, j1.j1_string, j2.j2_string ORDER BY j1.j1_id DESC NULLS FIRST LIMIT 10) AS abc ORDER BY abc.j2_string ASC NULLS LAST"#,
    );
    Ok(())
}

// Test query that order by columns are not in select columns
#[test]
fn roundtrip_statement_with_dialect_15() -> Result<(), DataFusionError> {
    roundtrip_statement_with_dialect_helper!(
        sql: "
                SELECT
                  j1_string
                FROM
                  (
                    SELECT
                      j1_string,
                      j2_string
                    from
                      j1
                      INNER join j2 ON j1.j1_id = j2.j2_id
                    order by
                      j1.j1_id desc,
                      j2.j2_id desc
                    limit
                      10
                  ) abc
                ORDER BY
                  j2_string",
        parser_dialect: GenericDialect {},
        unparser_dialect: UnparserDefaultDialect {},
        expected: @r#"SELECT abc.j1_string FROM (SELECT j1.j1_string, j2.j2_string FROM j1 INNER JOIN j2 ON (j1.j1_id = j2.j2_id) ORDER BY j1.j1_id DESC NULLS FIRST, j2.j2_id DESC NULLS FIRST LIMIT 10) AS abc ORDER BY abc.j2_string ASC NULLS LAST"#,
    );
    Ok(())
}

#[test]
fn roundtrip_statement_with_dialect_16() -> Result<(), DataFusionError> {
    roundtrip_statement_with_dialect_helper!(
        sql: "SELECT id FROM (SELECT j1_id from j1) AS c (id)",
        parser_dialect: GenericDialect {},
        unparser_dialect: UnparserDefaultDialect {},
        expected: @r#"SELECT c.id FROM (SELECT j1.j1_id FROM j1) AS c (id)"#,
    );
    Ok(())
}

#[test]
fn roundtrip_statement_with_dialect_17() -> Result<(), DataFusionError> {
    roundtrip_statement_with_dialect_helper!(
        sql: "SELECT id FROM (SELECT j1_id as id from j1) AS c",
        parser_dialect: GenericDialect {},
        unparser_dialect: UnparserDefaultDialect {},
        expected: @r#"SELECT c.id FROM (SELECT j1.j1_id AS id FROM j1) AS c"#,
    );
    Ok(())
}

// Test query that has calculation in derived table with columns
#[test]
fn roundtrip_statement_with_dialect_18() -> Result<(), DataFusionError> {
    roundtrip_statement_with_dialect_helper!(
        sql: "SELECT id FROM (SELECT j1_id + 1 * 3 from j1) AS c (id)",
        parser_dialect: GenericDialect {},
        unparser_dialect: UnparserDefaultDialect {},
        expected: @r#"SELECT c.id FROM (SELECT (j1.j1_id + (1 * 3)) FROM j1) AS c (id)"#,
    );
    Ok(())
}

// Test query that has limit/distinct/order in derived table with columns
#[test]
fn roundtrip_statement_with_dialect_19() -> Result<(), DataFusionError> {
    roundtrip_statement_with_dialect_helper!(
        sql: "SELECT id FROM (SELECT distinct (j1_id + 1 * 3) FROM j1 LIMIT 1) AS c (id)",
        parser_dialect: GenericDialect {},
        unparser_dialect: UnparserDefaultDialect {},
        expected: @r#"SELECT c.id FROM (SELECT DISTINCT (j1.j1_id + (1 * 3)) FROM j1 LIMIT 1) AS c (id)"#,
    );
    Ok(())
}

#[test]
fn roundtrip_statement_with_dialect_20() -> Result<(), DataFusionError> {
    roundtrip_statement_with_dialect_helper!(
        sql: "SELECT id FROM (SELECT j1_id + 1 FROM j1 ORDER BY j1_id DESC LIMIT 1) AS c (id)",
        parser_dialect: GenericDialect {},
        unparser_dialect: UnparserDefaultDialect {},
        expected: @r#"SELECT c.id FROM (SELECT (j1.j1_id + 1) FROM j1 ORDER BY j1.j1_id DESC NULLS FIRST LIMIT 1) AS c (id)"#,
    );
    Ok(())
}

#[test]
fn roundtrip_statement_with_dialect_21() -> Result<(), DataFusionError> {
    roundtrip_statement_with_dialect_helper!(
        sql: "SELECT id FROM (SELECT CAST((CAST(j1_id as BIGINT) + 1) as int) * 10 FROM j1 LIMIT 1) AS c (id)",
        parser_dialect: GenericDialect {},
        unparser_dialect: UnparserDefaultDialect {},
        expected: @r#"SELECT c.id FROM (SELECT (CAST((CAST(j1.j1_id AS BIGINT) + 1) AS INTEGER) * 10) FROM j1 LIMIT 1) AS c (id)"#,
    );
    Ok(())
}

#[test]
fn roundtrip_statement_with_dialect_22() -> Result<(), DataFusionError> {
    roundtrip_statement_with_dialect_helper!(
        sql: "SELECT id FROM (SELECT CAST(j1_id as BIGINT) + 1 FROM j1 ORDER BY j1_id LIMIT 1) AS c (id)",
        parser_dialect: GenericDialect {},
        unparser_dialect: UnparserDefaultDialect {},
        expected: @r#"SELECT c.id FROM (SELECT (CAST(j1.j1_id AS BIGINT) + 1) FROM j1 ORDER BY j1.j1_id ASC NULLS LAST LIMIT 1) AS c (id)"#,
    );
    Ok(())
}

#[test]
fn roundtrip_statement_with_dialect_23() -> Result<(), DataFusionError> {
    roundtrip_statement_with_dialect_helper!(
        sql: "SELECT temp_j.id2 FROM (SELECT j1_id, j1_string FROM j1) AS temp_j(id2, string2)",
        parser_dialect: GenericDialect {},
        unparser_dialect: UnparserDefaultDialect {},
        expected: @r#"SELECT temp_j.id2 FROM (SELECT j1.j1_id, j1.j1_string FROM j1) AS temp_j (id2, string2)"#,
    );
    Ok(())
}

#[test]
fn roundtrip_statement_with_dialect_24() -> Result<(), DataFusionError> {
    roundtrip_statement_with_dialect_helper!(
        sql: "SELECT temp_j.id2 FROM (SELECT j1_id, j1_string FROM j1) AS temp_j(id2, string2)",
        parser_dialect: GenericDialect {},
        unparser_dialect: SqliteDialect {},
        expected: @r#"SELECT `temp_j`.`id2` FROM (SELECT `j1`.`j1_id` AS `id2`, `j1`.`j1_string` AS `string2` FROM `j1`) AS `temp_j`"#,
    );
    Ok(())
}

#[test]
fn roundtrip_statement_with_dialect_25() -> Result<(), DataFusionError> {
    roundtrip_statement_with_dialect_helper!(
        sql: "SELECT * FROM (SELECT j1_id + 1 FROM j1) AS temp_j(id2)",
        parser_dialect: GenericDialect {},
        unparser_dialect: SqliteDialect {},
        expected: @r#"SELECT `temp_j`.`id2` FROM (SELECT (`j1`.`j1_id` + 1) AS `id2` FROM `j1`) AS `temp_j`"#,
    );
    Ok(())
}

#[test]
fn roundtrip_statement_with_dialect_26() -> Result<(), DataFusionError> {
    roundtrip_statement_with_dialect_helper!(
        sql: "SELECT * FROM (SELECT j1_id FROM j1 LIMIT 1) AS temp_j(id2)",
        parser_dialect: GenericDialect {},
        unparser_dialect: SqliteDialect {},
        expected: @r#"SELECT `temp_j`.`id2` FROM (SELECT `j1`.`j1_id` AS `id2` FROM `j1` LIMIT 1) AS `temp_j`"#,
    );
    Ok(())
}

#[test]
fn roundtrip_statement_with_dialect_27() -> Result<(), DataFusionError> {
    roundtrip_statement_with_dialect_helper!(
        sql: "SELECT * FROM UNNEST([1,2,3])",
        parser_dialect: GenericDialect {},
        unparser_dialect: UnparserDefaultDialect {},
        expected: @r#"SELECT "UNNEST(make_array(Int64(1),Int64(2),Int64(3)))" FROM (SELECT UNNEST([1, 2, 3]) AS "UNNEST(make_array(Int64(1),Int64(2),Int64(3)))") AS derived_projection ("UNNEST(make_array(Int64(1),Int64(2),Int64(3)))")"#,
    );
    Ok(())
}

#[test]
fn roundtrip_statement_with_dialect_28() -> Result<(), DataFusionError> {
    roundtrip_statement_with_dialect_helper!(
        sql: "SELECT * FROM UNNEST([1,2,3]) AS t1 (c1)",
        parser_dialect: GenericDialect {},
        unparser_dialect: UnparserDefaultDialect {},
        expected: @r#"SELECT t1.c1 FROM (SELECT UNNEST([1, 2, 3]) AS "UNNEST(make_array(Int64(1),Int64(2),Int64(3)))") AS t1 (c1)"#,
    );
    Ok(())
}

#[test]
fn roundtrip_statement_with_dialect_29() -> Result<(), DataFusionError> {
    roundtrip_statement_with_dialect_helper!(
        sql: "SELECT * FROM UNNEST([1,2,3]), j1",
        parser_dialect: GenericDialect {},
        unparser_dialect: UnparserDefaultDialect {},
        expected: @r#"SELECT "UNNEST(make_array(Int64(1),Int64(2),Int64(3)))", j1.j1_id, j1.j1_string FROM (SELECT UNNEST([1, 2, 3]) AS "UNNEST(make_array(Int64(1),Int64(2),Int64(3)))") AS derived_projection ("UNNEST(make_array(Int64(1),Int64(2),Int64(3)))") CROSS JOIN j1"#,
    );
    Ok(())
}

#[test]
fn roundtrip_statement_with_dialect_30() -> Result<(), DataFusionError> {
    roundtrip_statement_with_dialect_helper!(
        sql: "SELECT * FROM UNNEST([1,2,3]) u(c1) JOIN j1 ON u.c1 = j1.j1_id",
        parser_dialect: GenericDialect {},
        unparser_dialect: UnparserDefaultDialect {},
        expected: @r#"SELECT u.c1, j1.j1_id, j1.j1_string FROM (SELECT UNNEST([1, 2, 3]) AS "UNNEST(make_array(Int64(1),Int64(2),Int64(3)))") AS u (c1) INNER JOIN j1 ON (u.c1 = j1.j1_id)"#,
    );
    Ok(())
}

#[test]
fn roundtrip_statement_with_dialect_31() -> Result<(), DataFusionError> {
    roundtrip_statement_with_dialect_helper!(
        sql: "SELECT * FROM UNNEST([1,2,3]) u(c1) UNION ALL SELECT * FROM UNNEST([4,5,6]) u(c1)",
        parser_dialect: GenericDialect {},
        unparser_dialect: UnparserDefaultDialect {},
        expected: @r#"SELECT u.c1 FROM (SELECT UNNEST([1, 2, 3]) AS "UNNEST(make_array(Int64(1),Int64(2),Int64(3)))") AS u (c1) UNION ALL SELECT u.c1 FROM (SELECT UNNEST([4, 5, 6]) AS "UNNEST(make_array(Int64(4),Int64(5),Int64(6)))") AS u (c1)"#,
    );
    Ok(())
}

#[test]
fn roundtrip_statement_with_dialect_32() -> Result<(), DataFusionError> {
    let unparser = CustomDialectBuilder::default()
        .with_unnest_as_table_factor(true)
        .build();
    roundtrip_statement_with_dialect_helper!(
        sql: "SELECT * FROM UNNEST([1,2,3])",
        parser_dialect: GenericDialect {},
        unparser_dialect: unparser,
        expected: @r#"SELECT UNNEST(make_array(Int64(1),Int64(2),Int64(3))) FROM UNNEST([1, 2, 3])"#,
    );
    Ok(())
}

#[test]
fn roundtrip_statement_with_dialect_33() -> Result<(), DataFusionError> {
    roundtrip_statement_with_dialect_helper!(
        sql: "SELECT * FROM unnest_table u, UNNEST(u.array_col)",
        parser_dialect: GenericDialect {},
        unparser_dialect: UnparserDefaultDialect {},
        expected: @r#"SELECT u.array_col, u.struct_col, "UNNEST(outer_ref(u.array_col))" FROM unnest_table AS u CROSS JOIN LATERAL (SELECT UNNEST(u.array_col) AS "UNNEST(outer_ref(u.array_col))")"#,
    );
    Ok(())
}

#[test]
fn roundtrip_statement_with_dialect_34() -> Result<(), DataFusionError> {
    let unparser = CustomDialectBuilder::default()
        .with_unnest_as_table_factor(true)
        .build();
    roundtrip_statement_with_dialect_helper!(
        sql: "SELECT * FROM UNNEST([1,2,3]) AS t1 (c1)",
        parser_dialect: GenericDialect {},
        unparser_dialect: unparser,
        expected: @r#"SELECT c1 FROM UNNEST([1, 2, 3]) AS t1 (c1)"#,
    );
    Ok(())
}

#[test]
fn roundtrip_statement_with_dialect_35() -> Result<(), DataFusionError> {
    let unparser = CustomDialectBuilder::default()
        .with_unnest_as_table_factor(true)
        .build();
    roundtrip_statement_with_dialect_helper!(
        sql: "SELECT * FROM UNNEST([1,2,3]), j1",
        parser_dialect: GenericDialect {},
        unparser_dialect: unparser,
        expected: @r#"SELECT UNNEST(make_array(Int64(1),Int64(2),Int64(3))), j1.j1_id, j1.j1_string FROM UNNEST([1, 2, 3]) CROSS JOIN j1"#,
    );
    Ok(())
}

#[test]
fn roundtrip_statement_with_dialect_36() -> Result<(), DataFusionError> {
    let unparser = CustomDialectBuilder::default()
        .with_unnest_as_table_factor(true)
        .build();
    roundtrip_statement_with_dialect_helper!(
        sql: "SELECT * FROM UNNEST([1,2,3]) u(c1) JOIN j1 ON u.c1 = j1.j1_id",
        parser_dialect: GenericDialect {},
        unparser_dialect: unparser,
        expected: @r#"SELECT c1, j1.j1_id, j1.j1_string FROM UNNEST([1, 2, 3]) AS u (c1) INNER JOIN j1 ON (u.c1 = j1.j1_id)"#,
    );
    Ok(())
}

#[test]
fn roundtrip_statement_with_dialect_37() -> Result<(), DataFusionError> {
    let unparser = CustomDialectBuilder::default()
        .with_unnest_as_table_factor(true)
        .build();
    roundtrip_statement_with_dialect_helper!(
        sql: "SELECT * FROM UNNEST([1,2,3]) u(c1) UNION ALL SELECT * FROM UNNEST([4,5,6]) u(c1)",
        parser_dialect: GenericDialect {},
        unparser_dialect: unparser,
        expected: @r#"SELECT c1 FROM UNNEST([1, 2, 3]) AS u (c1) UNION ALL SELECT c1 FROM UNNEST([4, 5, 6]) AS u (c1)"#,
    );
    Ok(())
}

#[test]
fn roundtrip_statement_with_dialect_38() -> Result<(), DataFusionError> {
    let unparser = CustomDialectBuilder::default()
        .with_unnest_as_table_factor(true)
        .build();
    roundtrip_statement_with_dialect_helper!(
        sql: "SELECT UNNEST([1,2,3])",
        parser_dialect: GenericDialect {},
        unparser_dialect: unparser,
        expected: @r#"SELECT * FROM UNNEST([1, 2, 3])"#,
    );
    Ok(())
}

#[test]
fn roundtrip_statement_with_dialect_39() -> Result<(), DataFusionError> {
    let unparser = CustomDialectBuilder::default()
        .with_unnest_as_table_factor(true)
        .build();
    roundtrip_statement_with_dialect_helper!(
        sql: "SELECT UNNEST([1,2,3]) as c1",
        parser_dialect: GenericDialect {},
        unparser_dialect: unparser,
        expected: @r#"SELECT UNNEST([1, 2, 3]) AS c1"#,
    );
    Ok(())
}

#[test]
fn roundtrip_statement_with_dialect_40() -> Result<(), DataFusionError> {
    let unparser = CustomDialectBuilder::default()
        .with_unnest_as_table_factor(true)
        .build();
    roundtrip_statement_with_dialect_helper!(
        sql: "SELECT UNNEST([1,2,3]), 1",
        parser_dialect: GenericDialect {},
        unparser_dialect: unparser,
        expected: @r#"SELECT UNNEST([1, 2, 3]) AS UNNEST(make_array(Int64(1),Int64(2),Int64(3))), Int64(1)"#,
    );
    Ok(())
}

#[test]
fn roundtrip_statement_with_dialect_41() -> Result<(), DataFusionError> {
    let unparser = CustomDialectBuilder::default()
        .with_unnest_as_table_factor(true)
        .build();
    roundtrip_statement_with_dialect_helper!(
        sql: "SELECT * FROM unnest_table u, UNNEST(u.array_col)",
        parser_dialect: GenericDialect {},
        unparser_dialect: unparser,
        expected: @r#"SELECT u.array_col, u.struct_col, UNNEST(outer_ref(u.array_col)) FROM unnest_table AS u CROSS JOIN UNNEST(u.array_col)"#,
    );
    Ok(())
}

#[test]
fn roundtrip_statement_with_dialect_42() -> Result<(), DataFusionError> {
    let unparser = CustomDialectBuilder::default()
        .with_unnest_as_table_factor(true)
        .build();
    roundtrip_statement_with_dialect_helper!(
        sql: "SELECT * FROM unnest_table u, UNNEST(u.array_col) AS t1 (c1)",
        parser_dialect: GenericDialect {},
        unparser_dialect: unparser,
        expected: @r#"SELECT u.array_col, u.struct_col, c1 FROM unnest_table AS u CROSS JOIN UNNEST(u.array_col) AS t1 (c1)"#,
    );
    Ok(())
}

#[test]
fn roundtrip_statement_with_dialect_43() -> Result<(), DataFusionError> {
    let unparser = CustomDialectBuilder::default()
        .with_unnest_as_table_factor(true)
        .build();
    roundtrip_statement_with_dialect_helper!(
        sql: "SELECT unnest([1, 2, 3, 4]) from unnest([1, 2, 3]);",
        parser_dialect: GenericDialect {},
        unparser_dialect: unparser,
        expected: @r#"SELECT UNNEST([1, 2, 3, 4]) AS UNNEST(make_array(Int64(1),Int64(2),Int64(3),Int64(4))) FROM UNNEST([1, 2, 3])"#,
    );
    Ok(())
}

#[test]
fn roundtrip_statement_with_dialect_45() -> Result<(), DataFusionError> {
    roundtrip_statement_with_dialect_helper!(
        sql: "SELECT * FROM unnest_table u, UNNEST(u.array_col) AS t1 (c1)",
        parser_dialect: GenericDialect {},
        unparser_dialect: UnparserDefaultDialect {},
        expected: @r#"SELECT u.array_col, u.struct_col, t1.c1 FROM unnest_table AS u CROSS JOIN LATERAL (SELECT UNNEST(u.array_col) AS "UNNEST(outer_ref(u.array_col))") AS t1 (c1)"#,
    );
    Ok(())
}

#[test]
fn test_unnest_logical_plan() -> Result<()> {
    let query = "select unnest(struct_col), unnest(array_col), struct_col, array_col from unnest_table";

    let dialect = GenericDialect {};
    let statement = Parser::new(&dialect)
        .try_with_sql(query)?
        .parse_statement()?;

    let context = MockContextProvider {
        state: MockSessionState::default(),
    };
    let sql_to_rel = SqlToRel::new(&context);
    let plan = sql_to_rel.sql_statement_to_plan(statement).unwrap();
    assert_snapshot!(
        plan,
        @r#"
Projection: __unnest_placeholder(unnest_table.struct_col).field1, __unnest_placeholder(unnest_table.struct_col).field2, __unnest_placeholder(unnest_table.array_col,depth=1) AS UNNEST(unnest_table.array_col), unnest_table.struct_col, unnest_table.array_col
  Unnest: lists[__unnest_placeholder(unnest_table.array_col)|depth=1] structs[__unnest_placeholder(unnest_table.struct_col)]
    Projection: unnest_table.struct_col AS __unnest_placeholder(unnest_table.struct_col), unnest_table.array_col AS __unnest_placeholder(unnest_table.array_col), unnest_table.struct_col, unnest_table.array_col
      TableScan: unnest_table"#
    );

    Ok(())
}

#[test]
fn test_aggregation_without_projection() -> Result<()> {
    let schema = Schema::new(vec![
        Field::new("name", DataType::Utf8, false),
        Field::new("age", DataType::UInt8, false),
    ]);

    let plan = LogicalPlanBuilder::from(
        table_scan(Some("users"), &schema, Some(vec![0, 1]))?.build()?,
    )
    .aggregate(vec![col("name")], vec![sum(col("age"))])?
    .build()?;

    let unparser = Unparser::default();
    let statement = unparser.plan_to_sql(&plan)?;
    assert_snapshot!(
        statement,
        @r#"SELECT sum(users.age), users."name" FROM users GROUP BY users."name""#
    );

    Ok(())
}

/// return a schema with two string columns: "id" and "value"
fn test_schema() -> Schema {
    Schema::new(vec![
        Field::new("id", DataType::Utf8, false),
        Field::new("value", DataType::Utf8, false),
    ])
}

#[test]
fn test_table_references_in_plan_to_sql_1() {
    let table_name = "catalog.schema.table";
    let schema = test_schema();
    let sql = table_references_in_plan_helper(
        table_name,
        schema,
        vec![col("id"), col("value")],
        &DefaultDialect {},
    );
    assert_snapshot!(
        sql,
        @r#"SELECT id, "value" FROM "catalog"."schema"."table""#
    );
}

#[test]
fn test_table_references_in_plan_to_sql_2() {
    let table_name = "schema.table";
    let schema = test_schema();
    let sql = table_references_in_plan_helper(
        table_name,
        schema,
        vec![col("id"), col("value")],
        &DefaultDialect {},
    );
    assert_snapshot!(
        sql,
        @r#"SELECT id, "value" FROM "schema"."table""#
    );
}

#[test]
fn test_table_references_in_plan_to_sql_3() {
    let table_name = "table";
    let schema = test_schema();
    let sql = table_references_in_plan_helper(
        table_name,
        schema,
        vec![col("id"), col("value")],
        &DefaultDialect {},
    );
    assert_snapshot!(
        sql,
        @r#"SELECT "table".id, "table"."value" FROM "table""#
    );
}

#[test]
fn test_table_references_in_plan_to_sql_4() {
    let table_name = "catalog.schema.table";
    let schema = test_schema();
    let custom_dialect = CustomDialectBuilder::default()
        .with_full_qualified_col(true)
        .with_identifier_quote_style('"')
        .build();

    let sql = table_references_in_plan_helper(
        table_name,
        schema,
        vec![col("id"), col("value")],
        &custom_dialect,
    );
    assert_snapshot!(
        sql,
        @r#"SELECT "catalog"."schema"."table"."id", "catalog"."schema"."table"."value" FROM "catalog"."schema"."table""#
    );
}

#[test]
fn test_table_references_in_plan_to_sql_5() {
    let table_name = "schema.table";
    let schema = test_schema();
    let custom_dialect = CustomDialectBuilder::default()
        .with_full_qualified_col(true)
        .with_identifier_quote_style('"')
        .build();

    let sql = table_references_in_plan_helper(
        table_name,
        schema,
        vec![col("id"), col("value")],
        &custom_dialect,
    );
    assert_snapshot!(
        sql,
        @r#"SELECT "schema"."table"."id", "schema"."table"."value" FROM "schema"."table""#
    );
}

#[test]
fn test_table_references_in_plan_to_sql_6() {
    let table_name = "table";
    let schema = test_schema();
    let custom_dialect = CustomDialectBuilder::default()
        .with_full_qualified_col(true)
        .with_identifier_quote_style('"')
        .build();

    let sql = table_references_in_plan_helper(
        table_name,
        schema,
        vec![col("id"), col("value")],
        &custom_dialect,
    );
    assert_snapshot!(
        sql,
        @r#"SELECT "table"."id", "table"."value" FROM "table""#
    );
}

fn table_references_in_plan_helper(
    table_name: &str,
    table_schema: Schema,
    expr: impl IntoIterator<Item = impl Into<datafusion_expr::select_expr::SelectExpr>>,
    dialect: &impl UnparserDialect,
) -> Statement {
    let plan = table_scan(Some(table_name), &table_schema, None)
        .unwrap()
        .project(expr)
        .unwrap()
        .build()
        .unwrap();
    let unparser = Unparser::new(dialect);
    unparser.plan_to_sql(&plan).unwrap()
}

#[test]
fn test_table_scan_with_none_projection_in_plan_to_sql_1() {
    let schema = test_schema();
    let table_name = "catalog.schema.table";
    let plan = table_scan_with_empty_projection_and_none_projection_helper(
        table_name, schema, None,
    );
    let sql = plan_to_sql(&plan).unwrap();
    assert_snapshot!(
        sql,
        @r#"SELECT * FROM "catalog"."schema"."table""#
    );
}

#[test]
fn test_table_scan_with_none_projection_in_plan_to_sql_2() {
    let schema = test_schema();
    let table_name = "schema.table";
    let plan = table_scan_with_empty_projection_and_none_projection_helper(
        table_name, schema, None,
    );
    let sql = plan_to_sql(&plan).unwrap();
    assert_snapshot!(
        sql,
        @r#"SELECT * FROM "schema"."table""#
    );
}

#[test]
fn test_table_scan_with_none_projection_in_plan_to_sql_3() {
    let schema = test_schema();
    let table_name = "table";
    let plan = table_scan_with_empty_projection_and_none_projection_helper(
        table_name, schema, None,
    );
    let sql = plan_to_sql(&plan).unwrap();
    assert_snapshot!(
        sql,
        @r#"SELECT * FROM "table""#
    );
}

#[test]
fn test_table_scan_with_empty_projection_in_plan_to_sql_1() {
    let schema = test_schema();
    let table_name = "catalog.schema.table";
    let plan = table_scan_with_empty_projection_and_none_projection_helper(
        table_name,
        schema,
        Some(vec![]),
    );
    let sql = plan_to_sql(&plan).unwrap();
    assert_snapshot!(
        sql,
        @r#"SELECT 1 FROM "catalog"."schema"."table""#
    );
}

#[test]
fn test_table_scan_with_empty_projection_in_plan_to_sql_2() {
    let schema = test_schema();
    let table_name = "schema.table";
    let plan = table_scan_with_empty_projection_and_none_projection_helper(
        table_name,
        schema,
        Some(vec![]),
    );
    let sql = plan_to_sql(&plan).unwrap();
    assert_snapshot!(
        sql,
        @r#"SELECT 1 FROM "schema"."table""#
    );
}

#[test]
fn test_table_scan_with_empty_projection_in_plan_to_sql_3() {
    let schema = test_schema();
    let table_name = "table";
    let plan = table_scan_with_empty_projection_and_none_projection_helper(
        table_name,
        schema,
        Some(vec![]),
    );
    let sql = plan_to_sql(&plan).unwrap();
    assert_snapshot!(
        sql,
        @r#"SELECT 1 FROM "table""#
    );
}

fn table_scan_with_empty_projection_and_none_projection_helper(
    table_name: &str,
    table_schema: Schema,
    projection: Option<Vec<usize>>,
) -> LogicalPlan {
    table_scan(Some(table_name), &table_schema, projection)
        .unwrap()
        .build()
        .unwrap()
}

#[test]
fn test_pretty_roundtrip() -> Result<()> {
    let schema = Schema::new(vec![
        Field::new("id", DataType::Utf8, false),
        Field::new("age", DataType::Utf8, false),
    ]);

    let df_schema = DFSchema::try_from(schema)?;

    let context = MockContextProvider {
        state: MockSessionState::default(),
    };
    let sql_to_rel = SqlToRel::new(&context);

    let unparser = Unparser::default().with_pretty(true);

    let sql_to_pretty_unparse = vec![
        ("((id < 5) OR (age = 8))", "id < 5 OR age = 8"),
        ("((id + 5) * (age * 8))", "(id + 5) * age * 8"),
        ("(3 + (5 * 6) * 3)", "3 + 5 * 6 * 3"),
        ("((3 * (5 + 6)) * 3)", "3 * (5 + 6) * 3"),
        ("((3 AND (5 OR 6)) * 3)", "(3 AND (5 OR 6)) * 3"),
        ("((3 + (5 + 6)) * 3)", "(3 + 5 + 6) * 3"),
        ("((3 + (5 + 6)) + 3)", "3 + 5 + 6 + 3"),
        ("3 + 5 + 6 + 3", "3 + 5 + 6 + 3"),
        ("3 + (5 + (6 + 3))", "3 + 5 + 6 + 3"),
        ("3 + ((5 + 6) + 3)", "3 + 5 + 6 + 3"),
        ("(3 + 5) + (6 + 3)", "3 + 5 + 6 + 3"),
        ("((3 + 5) + (6 + 3))", "3 + 5 + 6 + 3"),
        (
            "((id > 10) OR (age BETWEEN 10 AND 20))",
            "id > 10 OR age BETWEEN 10 AND 20",
        ),
        (
            "((id > 10) * (age BETWEEN 10 AND 20))",
            "(id > 10) * (age BETWEEN 10 AND 20)",
        ),
        ("id - (age - 8)", "id - (age - 8)"),
        ("((id - age) - 8)", "id - age - 8"),
        ("(id OR (age - 8))", "id OR age - 8"),
        ("(id / (age - 8))", "id / (age - 8)"),
        ("((id / age) * 8)", "id / age * 8"),
        ("((age + 10) < 20) IS TRUE", "(age + 10 < 20) IS TRUE"),
        (
            "(20 > (age + 5)) IS NOT FALSE",
            "(20 > age + 5) IS NOT FALSE",
        ),
        ("(true AND false) IS FALSE", "(true AND false) IS FALSE"),
        ("true AND (false IS FALSE)", "true AND false IS FALSE"),
    ];

    for (sql, pretty) in sql_to_pretty_unparse.iter() {
        let sql_expr = Parser::new(&GenericDialect {})
            .try_with_sql(sql)?
            .parse_expr()?;
        let expr =
            sql_to_rel.sql_to_expr(sql_expr, &df_schema, &mut PlannerContext::new())?;
        let round_trip_sql = unparser.expr_to_sql(&expr)?.to_string();
        assert_eq!(pretty.to_string(), round_trip_sql);

        // verify that the pretty string parses to the same underlying Expr
        let pretty_sql_expr = Parser::new(&GenericDialect {})
            .try_with_sql(pretty)?
            .parse_expr()?;

        let pretty_expr = sql_to_rel.sql_to_expr(
            pretty_sql_expr,
            &df_schema,
            &mut PlannerContext::new(),
        )?;

        assert_eq!(expr.to_string(), pretty_expr.to_string());
    }

    Ok(())
}

fn generate_round_trip_statement<D>(dialect: D, sql: &str) -> Statement
where
    D: Dialect,
{
    let statement = Parser::new(&dialect)
        .try_with_sql(sql)
        .unwrap()
        .parse_statement()
        .unwrap();

    let context = MockContextProvider {
        state: MockSessionState::default()
            .with_aggregate_function(sum_udaf())
            .with_aggregate_function(max_udaf())
            .with_aggregate_function(grouping_udaf())
            .with_window_function(rank_udwf())
            .with_scalar_function(Arc::new(unicode::substr().as_ref().clone()))
            .with_scalar_function(make_array_udf()),
    };
    let sql_to_rel = SqlToRel::new(&context);
    let plan = sql_to_rel.sql_statement_to_plan(statement).unwrap();

    plan_to_sql(&plan).unwrap()
}

#[test]
fn test_table_scan_alias() -> Result<()> {
    let schema = Schema::new(vec![
        Field::new("id", DataType::Utf8, false),
        Field::new("age", DataType::Utf8, false),
    ]);

    let plan = table_scan(Some("t1"), &schema, None)?
        .project(vec![col("id")])?
        .alias("a")?
        .build()?;
    let sql = plan_to_sql(&plan)?;
    assert_snapshot!(
        sql,
        @"SELECT * FROM (SELECT t1.id FROM t1) AS a"
    );

    let plan = table_scan(Some("t1"), &schema, None)?
        .project(vec![col("id")])?
        .alias("a")?
        .build()?;

    let sql = plan_to_sql(&plan)?;
    assert_snapshot!(
        sql,
        @"SELECT * FROM (SELECT t1.id FROM t1) AS a"
    );

    let plan = table_scan(Some("t1"), &schema, None)?
        .filter(col("id").gt(lit(5)))?
        .project(vec![col("id")])?
        .alias("a")?
        .build()?;
    let sql = plan_to_sql(&plan)?;
    assert_snapshot!(
        sql,
        @r#"SELECT * FROM (SELECT t1.id FROM t1 WHERE (t1.id > 5)) AS a"#
    );

    let table_scan_with_two_filter = table_scan_with_filters(
        Some("t1"),
        &schema,
        None,
        vec![col("id").gt(lit(1)), col("age").lt(lit(2))],
    )?
    .project(vec![col("id")])?
    .alias("a")?
    .build()?;
    let table_scan_with_two_filter = plan_to_sql(&table_scan_with_two_filter)?;
    assert_snapshot!(
        table_scan_with_two_filter,
        @r#"SELECT a.id FROM t1 AS a WHERE ((a.id > 1) AND (a.age < 2))"#
    );

    let table_scan_with_fetch =
        table_scan_with_filter_and_fetch(Some("t1"), &schema, None, vec![], Some(10))?
            .project(vec![col("id")])?
            .alias("a")?
            .build()?;
    let table_scan_with_fetch = plan_to_sql(&table_scan_with_fetch)?;
    assert_snapshot!(
        table_scan_with_fetch,
        @r#"SELECT a.id FROM (SELECT * FROM t1 LIMIT 10) AS a"#
    );

    let table_scan_with_pushdown_all = table_scan_with_filter_and_fetch(
        Some("t1"),
        &schema,
        Some(vec![0, 1]),
        vec![col("id").gt(lit(1))],
        Some(10),
    )?
    .project(vec![col("id")])?
    .alias("a")?
    .build()?;
    let table_scan_with_pushdown_all = plan_to_sql(&table_scan_with_pushdown_all)?;
    assert_snapshot!(
        table_scan_with_pushdown_all,
        @r#"SELECT a.id FROM (SELECT a.id, a.age FROM t1 AS a WHERE (a.id > 1) LIMIT 10) AS a"#
    );
    Ok(())
}

#[test]
fn test_table_scan_pushdown() -> Result<()> {
    let schema = Schema::new(vec![
        Field::new("id", DataType::Utf8, false),
        Field::new("age", DataType::Utf8, false),
    ]);
    let scan_with_projection =
        table_scan(Some("t1"), &schema, Some(vec![0, 1]))?.build()?;
    let scan_with_projection = plan_to_sql(&scan_with_projection)?;
    assert_snapshot!(
        scan_with_projection,
        @r#"SELECT t1.id, t1.age FROM t1"#
    );

    let scan_with_projection = table_scan(Some("t1"), &schema, Some(vec![1]))?.build()?;
    let scan_with_projection = plan_to_sql(&scan_with_projection)?;
    assert_snapshot!(
        scan_with_projection,
        @r#"SELECT t1.age FROM t1"#
    );

    let scan_with_no_projection = table_scan(Some("t1"), &schema, None)?.build()?;
    let scan_with_no_projection = plan_to_sql(&scan_with_no_projection)?;
    assert_snapshot!(
        scan_with_no_projection,
        @r#"SELECT * FROM t1"#
    );

    let table_scan_with_projection_alias =
        table_scan(Some("t1"), &schema, Some(vec![0, 1]))?
            .alias("ta")?
            .build()?;
    let table_scan_with_projection_alias =
        plan_to_sql(&table_scan_with_projection_alias)?;
    assert_snapshot!(
        table_scan_with_projection_alias,
        @r#"SELECT ta.id, ta.age FROM t1 AS ta"#
    );

    let table_scan_with_projection_alias =
        table_scan(Some("t1"), &schema, Some(vec![1]))?
            .alias("ta")?
            .build()?;
    let table_scan_with_projection_alias =
        plan_to_sql(&table_scan_with_projection_alias)?;
    assert_snapshot!(
        table_scan_with_projection_alias,
        @r#"SELECT ta.age FROM t1 AS ta"#
    );

    let table_scan_with_no_projection_alias = table_scan(Some("t1"), &schema, None)?
        .alias("ta")?
        .build()?;
    let table_scan_with_no_projection_alias =
        plan_to_sql(&table_scan_with_no_projection_alias)?;
    assert_snapshot!(
        table_scan_with_no_projection_alias,
        @r#"SELECT * FROM t1 AS ta"#
    );

    let query_from_table_scan_with_projection = LogicalPlanBuilder::from(
        table_scan(Some("t1"), &schema, Some(vec![0, 1]))?.build()?,
    )
    .project(vec![col("id"), col("age")])?
    .build()?;
    let query_from_table_scan_with_projection =
        plan_to_sql(&query_from_table_scan_with_projection)?;
    assert_snapshot!(
        query_from_table_scan_with_projection,
        @r#"SELECT t1.id, t1.age FROM t1"#
    );

    let query_from_table_scan_with_two_projections = LogicalPlanBuilder::from(
        table_scan(Some("t1"), &schema, Some(vec![0, 1]))?.build()?,
    )
    .project(vec![col("id"), col("age")])?
    .project(vec![wildcard()])?
    .build()?;
    let query_from_table_scan_with_two_projections =
        plan_to_sql(&query_from_table_scan_with_two_projections)?;
    assert_snapshot!(
        query_from_table_scan_with_two_projections,
        @r#"SELECT id, age FROM (SELECT t1.id, t1.age FROM t1)"#
    );

    let table_scan_with_filter = table_scan_with_filters(
        Some("t1"),
        &schema,
        None,
        vec![col("id").gt(col("age"))],
    )?
    .build()?;
    let table_scan_with_filter = plan_to_sql(&table_scan_with_filter)?;
    assert_snapshot!(
        table_scan_with_filter,
        @r#"SELECT * FROM t1 WHERE (t1.id > t1.age)"#
    );

    let table_scan_with_two_filter = table_scan_with_filters(
        Some("t1"),
        &schema,
        None,
        vec![col("id").gt(lit(1)), col("age").lt(lit(2))],
    )?
    .build()?;
    let table_scan_with_two_filter = plan_to_sql(&table_scan_with_two_filter)?;
    assert_snapshot!(
        table_scan_with_two_filter,
        @r#"SELECT * FROM t1 WHERE ((t1.id > 1) AND (t1.age < 2))"#
    );

    let table_scan_with_filter_alias = table_scan_with_filters(
        Some("t1"),
        &schema,
        None,
        vec![col("id").gt(col("age"))],
    )?
    .alias("ta")?
    .build()?;
    let table_scan_with_filter_alias = plan_to_sql(&table_scan_with_filter_alias)?;
    assert_snapshot!(
        table_scan_with_filter_alias,
        @r#"SELECT * FROM t1 AS ta WHERE (ta.id > ta.age)"#
    );

    let table_scan_with_projection_and_filter = table_scan_with_filters(
        Some("t1"),
        &schema,
        Some(vec![0, 1]),
        vec![col("id").gt(col("age"))],
    )?
    .build()?;
    let table_scan_with_projection_and_filter =
        plan_to_sql(&table_scan_with_projection_and_filter)?;
    assert_snapshot!(
        table_scan_with_projection_and_filter,
        @r#"SELECT t1.id, t1.age FROM t1 WHERE (t1.id > t1.age)"#
    );

    let table_scan_with_projection_and_filter = table_scan_with_filters(
        Some("t1"),
        &schema,
        Some(vec![1]),
        vec![col("id").gt(col("age"))],
    )?
    .build()?;
    let table_scan_with_projection_and_filter =
        plan_to_sql(&table_scan_with_projection_and_filter)?;
    assert_snapshot!(
        table_scan_with_projection_and_filter,
        @r#"SELECT t1.age FROM t1 WHERE (t1.id > t1.age)"#
    );

    let table_scan_with_inline_fetch =
        table_scan_with_filter_and_fetch(Some("t1"), &schema, None, vec![], Some(10))?
            .build()?;
    let table_scan_with_inline_fetch = plan_to_sql(&table_scan_with_inline_fetch)?;
    assert_snapshot!(
        table_scan_with_inline_fetch,
        @r#"SELECT * FROM t1 LIMIT 10"#
    );

    let table_scan_with_projection_and_inline_fetch = table_scan_with_filter_and_fetch(
        Some("t1"),
        &schema,
        Some(vec![0, 1]),
        vec![],
        Some(10),
    )?
    .build()?;
    let table_scan_with_projection_and_inline_fetch =
        plan_to_sql(&table_scan_with_projection_and_inline_fetch)?;
    assert_snapshot!(
        table_scan_with_projection_and_inline_fetch,
        @r#"SELECT t1.id, t1.age FROM t1 LIMIT 10"#
    );

    let table_scan_with_all = table_scan_with_filter_and_fetch(
        Some("t1"),
        &schema,
        Some(vec![0, 1]),
        vec![col("id").gt(col("age"))],
        Some(10),
    )?
    .build()?;
    let table_scan_with_all = plan_to_sql(&table_scan_with_all)?;
    assert_snapshot!(
        table_scan_with_all,
        @r#"SELECT t1.id, t1.age FROM t1 WHERE (t1.id > t1.age) LIMIT 10"#
    );

    let table_scan_with_additional_filter = table_scan_with_filters(
        Some("t1"),
        &schema,
        None,
        vec![col("id").gt(col("age"))],
    )?
    .filter(col("id").eq(lit(5)))?
    .build()?;
    let table_scan_with_filter = plan_to_sql(&table_scan_with_additional_filter)?;
    assert_snapshot!(
        table_scan_with_filter,
        @r#"SELECT * FROM t1 WHERE (t1.id = 5) AND (t1.id > t1.age)"#
    );

    Ok(())
}

#[test]
fn test_sort_with_push_down_fetch() -> Result<()> {
    let schema = Schema::new(vec![
        Field::new("id", DataType::Utf8, false),
        Field::new("age", DataType::Utf8, false),
    ]);

    let plan = table_scan(Some("t1"), &schema, None)?
        .project(vec![col("id"), col("age")])?
        .sort_with_limit(vec![col("age").sort(true, true)], Some(10))?
        .build()?;

    let sql = plan_to_sql(&plan)?;
    assert_snapshot!(
        sql,
        @r#"SELECT t1.id, t1.age FROM t1 ORDER BY t1.age ASC NULLS FIRST LIMIT 10"#
    );
    Ok(())
}

#[test]
fn test_join_with_table_scan_filters() -> Result<()> {
    let schema_left = Schema::new(vec![
        Field::new("id", DataType::Utf8, false),
        Field::new("name", DataType::Utf8, false),
    ]);

    let schema_right = Schema::new(vec![
        Field::new("id", DataType::Utf8, false),
        Field::new("age", DataType::Utf8, false),
    ]);

    let left_plan = table_scan_with_filters(
        Some("left_table"),
        &schema_left,
        None,
        vec![col("name").like(lit("some_name"))],
    )?
    .alias("left")?
    .build()?;

    let right_plan = table_scan_with_filters(
        Some("right_table"),
        &schema_right,
        None,
        vec![col("age").gt(lit(10))],
    )?
    .build()?;

    let join_plan_with_filter = LogicalPlanBuilder::from(left_plan.clone())
        .join(
            right_plan.clone(),
            datafusion_expr::JoinType::Inner,
            (vec!["left.id"], vec!["right_table.id"]),
            Some(col("left.id").gt(lit(5))),
        )?
        .build()?;

    let sql = plan_to_sql(&join_plan_with_filter)?;
    assert_snapshot!(
        sql,
        @r#"SELECT * FROM left_table AS "left" INNER JOIN right_table ON "left".id = right_table.id AND (("left".id > 5) AND ("left"."name" LIKE 'some_name' AND (age > 10)))"#
    );

    let join_plan_no_filter = LogicalPlanBuilder::from(left_plan.clone())
        .join(
            right_plan,
            datafusion_expr::JoinType::Inner,
            (vec!["left.id"], vec!["right_table.id"]),
            None,
        )?
        .build()?;

    let sql = plan_to_sql(&join_plan_no_filter)?;
    assert_snapshot!(
        sql,
        @r#"SELECT * FROM left_table AS "left" INNER JOIN right_table ON "left".id = right_table.id AND ("left"."name" LIKE 'some_name' AND (age > 10))"#
    );

    let right_plan_with_filter = table_scan_with_filters(
        Some("right_table"),
        &schema_right,
        None,
        vec![col("age").gt(lit(10))],
    )?
    .filter(col("right_table.name").eq(lit("before_join_filter_val")))?
    .build()?;

    let join_plan_multiple_filters = LogicalPlanBuilder::from(left_plan.clone())
        .join(
            right_plan_with_filter,
            datafusion_expr::JoinType::Inner,
            (vec!["left.id"], vec!["right_table.id"]),
            Some(col("left.id").gt(lit(5))),
        )?
        .filter(col("left.name").eq(lit("after_join_filter_val")))?
        .build()?;

    let sql = plan_to_sql(&join_plan_multiple_filters)?;
    assert_snapshot!(
        sql,
        @r#"SELECT * FROM left_table AS "left" INNER JOIN right_table ON "left".id = right_table.id AND (("left".id > 5) AND (("left"."name" LIKE 'some_name' AND (right_table."name" = 'before_join_filter_val')) AND (age > 10))) WHERE ("left"."name" = 'after_join_filter_val')"#
    );

    let right_plan_with_filter_schema = table_scan_with_filters(
        Some("right_table"),
        &schema_right,
        None,
        vec![
            col("right_table.age").gt(lit(10)),
            col("right_table.age").lt(lit(11)),
        ],
    )?
    .build()?;
    let right_plan_with_duplicated_filter =
        LogicalPlanBuilder::from(right_plan_with_filter_schema.clone())
            .filter(col("right_table.age").gt(lit(10)))?
            .build()?;

    let join_plan_duplicated_filter = LogicalPlanBuilder::from(left_plan)
        .join(
            right_plan_with_duplicated_filter,
            datafusion_expr::JoinType::Inner,
            (vec!["left.id"], vec!["right_table.id"]),
            Some(col("left.id").gt(lit(5))),
        )?
        .build()?;

    let sql = plan_to_sql(&join_plan_duplicated_filter)?;
    assert_snapshot!(
        sql,
        @r#"SELECT * FROM left_table AS "left" INNER JOIN right_table ON "left".id = right_table.id AND (("left".id > 5) AND (("left"."name" LIKE 'some_name' AND (right_table.age > 10)) AND (right_table.age < 11)))"#
    );

    Ok(())
}

#[test]
fn test_interval_lhs_eq() {
    let statement = generate_round_trip_statement(
        GenericDialect {},
        "select interval '2 seconds' = interval '2 seconds'",
    );
    assert_snapshot!(
        statement,
        @r#"SELECT (INTERVAL '2.000000000 SECS' = INTERVAL '2.000000000 SECS')"#
    )
}

#[test]
fn test_interval_lhs_lt() {
    let statement = generate_round_trip_statement(
        GenericDialect {},
        "select interval '2 seconds' < interval '2 seconds'",
    );
    assert_snapshot!(
        statement,
        @r#"SELECT (INTERVAL '2.000000000 SECS' < INTERVAL '2.000000000 SECS')"#
    )
}

#[test]
fn test_without_offset() {
    let statement = generate_round_trip_statement(MySqlDialect {}, "select 1");
    assert_snapshot!(
        statement,
        @r#"SELECT 1"#
    )
}

#[test]
fn test_with_offset0() {
    let statement = generate_round_trip_statement(MySqlDialect {}, "select 1 offset 0");
    assert_snapshot!(
        statement,
        @r#"SELECT 1 OFFSET 0"#
    )
}

#[test]
fn test_with_offset95() {
    let statement = generate_round_trip_statement(MySqlDialect {}, "select 1 offset 95");
    assert_snapshot!(
        statement,
        @r#"SELECT 1 OFFSET 95"#
    )
}

#[test]
fn test_order_by_to_sql_1() {
    // order by aggregation function
    let statement = generate_round_trip_statement(
        GenericDialect {},
        r#"SELECT id, first_name, SUM(id) FROM person GROUP BY id, first_name ORDER BY SUM(id) ASC, first_name DESC, id, first_name LIMIT 10"#,
    );
    assert_snapshot!(
        statement,
        @r#"SELECT person.id, person.first_name, sum(person.id) FROM person GROUP BY person.id, person.first_name ORDER BY sum(person.id) ASC NULLS LAST, person.first_name DESC NULLS FIRST, person.id ASC NULLS LAST, person.first_name ASC NULLS LAST LIMIT 10"#
    );
}

#[test]
fn test_order_by_to_sql_2() {
    // order by aggregation function alias
    let statement = generate_round_trip_statement(
        GenericDialect {},
        r#"SELECT id, first_name, SUM(id) as total_sum FROM person GROUP BY id, first_name ORDER BY total_sum ASC, first_name DESC, id, first_name LIMIT 10"#,
    );
    assert_snapshot!(
        statement,
        @r#"SELECT person.id, person.first_name, sum(person.id) AS total_sum FROM person GROUP BY person.id, person.first_name ORDER BY total_sum ASC NULLS LAST, person.first_name DESC NULLS FIRST, person.id ASC NULLS LAST, person.first_name ASC NULLS LAST LIMIT 10"#
    );
}

#[test]
fn test_order_by_to_sql_3() {
    let statement = generate_round_trip_statement(
        GenericDialect {},
        r#"SELECT id, first_name, substr(first_name,0,5) FROM person ORDER BY id, substr(first_name,0,5)"#,
    );
    assert_snapshot!(
        statement,
        @r#"SELECT person.id, person.first_name, substr(person.first_name, 0, 5) FROM person ORDER BY person.id ASC NULLS LAST, substr(person.first_name, 0, 5) ASC NULLS LAST"#
    );
}

#[test]
fn test_complex_order_by_with_grouping() -> Result<()> {
    let state = MockSessionState::default().with_aggregate_function(grouping_udaf());

    let context = MockContextProvider { state };
    let sql_to_rel = SqlToRel::new(&context);

    // This SQL is based on a simplified version of the TPC-DS query 36.
    let statement = Parser::new(&GenericDialect {})
        .try_with_sql(
            r#"SELECT
            j1_id,
            j1_string,
            grouping(j1_id) + grouping(j1_string) as lochierarchy
        FROM
            j1
        GROUP BY
            ROLLUP (j1_id, j1_string)
        ORDER BY
            grouping(j1_id) + grouping(j1_string) DESC,
            CASE
                WHEN grouping(j1_id) + grouping(j1_string) = 0 THEN j1_id
            END
        LIMIT 100"#,
        )?
        .parse_statement()?;

    let plan = sql_to_rel.sql_statement_to_plan(statement)?;
    let unparser = Unparser::default();
    let sql = unparser.plan_to_sql(&plan)?;
    insta::with_settings!({
        filters => vec![
            // Force a deterministic order for the grouping pairs
            (r#"grouping\(j1\.(?:j1_id|j1_string)\),\s*grouping\(j1\.(?:j1_id|j1_string)\)"#, "grouping(j1.j1_string), grouping(j1.j1_id)")
        ],
    }, {
        assert_snapshot!(
            sql,
<<<<<<< HEAD
            @r#"SELECT j1.j1_id, j1.j1_string, lochierarchy FROM (SELECT j1.j1_id, j1.j1_string, (grouping(j1.j1_id) + grouping(j1.j1_string)) AS lochierarchy, grouping(j1.j1_string), grouping(j1.j1_id) FROM j1 GROUP BY ROLLUP (j1.j1_id, j1.j1_string) ORDER BY (grouping(j1.j1_id) + grouping(j1.j1_string)) DESC NULLS FIRST, CASE WHEN ((grouping(j1.j1_id) + grouping(j1.j1_string)) = 0) THEN j1.j1_id END ASC NULLS LAST) LIMIT 100"#
=======
            @r#"SELECT j1_id, j1_string, lochierarchy FROM (SELECT j1.j1_id, j1.j1_string, (grouping(j1.j1_id) + grouping(j1.j1_string)) AS lochierarchy, grouping(j1.j1_string), grouping(j1.j1_id) FROM j1 GROUP BY ROLLUP (j1.j1_id, j1.j1_string) ORDER BY (grouping(j1.j1_id) + grouping(j1.j1_string)) DESC NULLS FIRST, CASE WHEN ((grouping(j1.j1_id) + grouping(j1.j1_string)) = 0) THEN j1.j1_id END ASC NULLS LAST) LIMIT 100"#
>>>>>>> 4e258ff0
        );
    });

    Ok(())
}

#[test]
fn test_aggregation_to_sql() {
    let sql = r#"SELECT id, first_name,
        SUM(id) AS total_sum,
        SUM(id) OVER (PARTITION BY first_name ROWS BETWEEN 5 PRECEDING AND 2 FOLLOWING) AS moving_sum,
        MAX(SUM(id)) OVER (PARTITION BY first_name ROWS BETWEEN UNBOUNDED PRECEDING AND UNBOUNDED FOLLOWING) AS max_total,
        rank() OVER (PARTITION BY grouping(id) + grouping(age), CASE WHEN grouping(age) = 0 THEN id END ORDER BY sum(id) DESC) AS rank_within_parent_1,
        rank() OVER (PARTITION BY grouping(age) + grouping(id), CASE WHEN (CAST(grouping(age) AS BIGINT) = 0) THEN id END ORDER BY sum(id) DESC) AS rank_within_parent_2
        FROM person
        GROUP BY id, first_name"#;
    let statement = generate_round_trip_statement(GenericDialect {}, sql);
    assert_snapshot!(
        statement,
        @"SELECT person.id, person.first_name, sum(person.id) AS total_sum, sum(person.id) OVER (PARTITION BY person.first_name ROWS BETWEEN 5 PRECEDING AND 2 FOLLOWING) AS moving_sum, max(sum(person.id)) OVER (PARTITION BY person.first_name ROWS BETWEEN UNBOUNDED PRECEDING AND UNBOUNDED FOLLOWING) AS max_total, rank() OVER (PARTITION BY (grouping(person.id) + grouping(person.age)), CASE WHEN (grouping(person.age) = 0) THEN person.id END ORDER BY sum(person.id) DESC NULLS FIRST RANGE BETWEEN UNBOUNDED PRECEDING AND CURRENT ROW) AS rank_within_parent_1, rank() OVER (PARTITION BY (grouping(person.age) + grouping(person.id)), CASE WHEN (CAST(grouping(person.age) AS BIGINT) = 0) THEN person.id END ORDER BY sum(person.id) DESC NULLS FIRST RANGE BETWEEN UNBOUNDED PRECEDING AND CURRENT ROW) AS rank_within_parent_2 FROM person GROUP BY person.id, person.first_name",
    );
}

#[test]
fn test_unnest_to_sql_1() {
    let statement = generate_round_trip_statement(
        GenericDialect {},
        r#"SELECT unnest(array_col) as u1, struct_col, array_col FROM unnest_table WHERE array_col != NULL ORDER BY struct_col, array_col"#,
    );
    assert_snapshot!(
        statement,
        @r#"SELECT UNNEST(unnest_table.array_col) AS u1, unnest_table.struct_col, unnest_table.array_col FROM unnest_table WHERE (unnest_table.array_col <> NULL) ORDER BY unnest_table.struct_col ASC NULLS LAST, unnest_table.array_col ASC NULLS LAST"#
    );
}

#[test]
fn test_unnest_to_sql_2() {
    let statement = generate_round_trip_statement(
        GenericDialect {},
        r#"SELECT unnest(make_array(1, 2, 2, 5, NULL)) as u1"#,
    );
    assert_snapshot!(
        statement,
        @r#"SELECT UNNEST([1, 2, 2, 5, NULL]) AS u1"#
    );
}

#[test]
fn test_join_with_no_conditions() {
    let statement = generate_round_trip_statement(
        GenericDialect {},
        "SELECT j1.j1_id, j1.j1_string FROM j1 CROSS JOIN j2",
    );
    assert_snapshot!(
        statement,
        @r#"SELECT j1.j1_id, j1.j1_string FROM j1 CROSS JOIN j2"#
    );
}

#[derive(Debug, PartialEq, Eq, Hash, PartialOrd)]
struct MockUserDefinedLogicalPlan {
    input: LogicalPlan,
}

impl UserDefinedLogicalNodeCore for MockUserDefinedLogicalPlan {
    fn name(&self) -> &str {
        "MockUserDefinedLogicalPlan"
    }

    fn inputs(&self) -> Vec<&LogicalPlan> {
        vec![&self.input]
    }

    fn schema(&self) -> &DFSchemaRef {
        self.input.schema()
    }

    fn expressions(&self) -> Vec<Expr> {
        vec![]
    }

    fn fmt_for_explain(&self, f: &mut fmt::Formatter<'_>) -> fmt::Result {
        write!(f, "MockUserDefinedLogicalPlan")
    }

    fn with_exprs_and_inputs(
        &self,
        _exprs: Vec<Expr>,
        inputs: Vec<LogicalPlan>,
    ) -> Result<Self> {
        Ok(MockUserDefinedLogicalPlan {
            input: inputs.into_iter().next().unwrap(),
        })
    }
}

struct MockStatementUnparser {}

impl UserDefinedLogicalNodeUnparser for MockStatementUnparser {
    fn unparse_to_statement(
        &self,
        node: &dyn UserDefinedLogicalNode,
        unparser: &Unparser,
    ) -> Result<UnparseToStatementResult> {
        if let Some(plan) = node.as_any().downcast_ref::<MockUserDefinedLogicalPlan>() {
            let input = unparser.plan_to_sql(&plan.input)?;
            Ok(UnparseToStatementResult::Modified(input))
        } else {
            Ok(UnparseToStatementResult::Unmodified)
        }
    }
}

struct UnusedUnparser {}

impl UserDefinedLogicalNodeUnparser for UnusedUnparser {
    fn unparse(
        &self,
        _node: &dyn UserDefinedLogicalNode,
        _unparser: &Unparser,
        _query: &mut Option<&mut QueryBuilder>,
        _select: &mut Option<&mut SelectBuilder>,
        _relation: &mut Option<&mut RelationBuilder>,
    ) -> Result<UnparseWithinStatementResult> {
        panic!("This should not be called");
    }

    fn unparse_to_statement(
        &self,
        _node: &dyn UserDefinedLogicalNode,
        _unparser: &Unparser,
    ) -> Result<UnparseToStatementResult> {
        panic!("This should not be called");
    }
}

#[test]
fn test_unparse_extension_to_statement() -> Result<()> {
    let dialect = GenericDialect {};
    let statement = Parser::new(&dialect)
        .try_with_sql("SELECT * FROM j1")?
        .parse_statement()?;
    let state = MockSessionState::default();
    let context = MockContextProvider { state };
    let sql_to_rel = SqlToRel::new(&context);
    let plan = sql_to_rel.sql_statement_to_plan(statement)?;

    let extension = MockUserDefinedLogicalPlan { input: plan };
    let extension = LogicalPlan::Extension(Extension {
        node: Arc::new(extension),
    });
    let unparser = Unparser::default().with_extension_unparsers(vec![
        Arc::new(MockStatementUnparser {}),
        Arc::new(UnusedUnparser {}),
    ]);
    let sql = unparser.plan_to_sql(&extension)?;
    assert_snapshot!(
        sql,
        @r#"SELECT j1.j1_id, j1.j1_string FROM j1"#
    );

    if let Some(err) = plan_to_sql(&extension).err() {
        assert_contains!(
            err.to_string(),
            "This feature is not implemented: Unsupported extension node: MockUserDefinedLogicalPlan");
    } else {
        panic!("Expected error");
    }
    Ok(())
}

struct MockSqlUnparser {}

impl UserDefinedLogicalNodeUnparser for MockSqlUnparser {
    fn unparse(
        &self,
        node: &dyn UserDefinedLogicalNode,
        unparser: &Unparser,
        _query: &mut Option<&mut QueryBuilder>,
        _select: &mut Option<&mut SelectBuilder>,
        relation: &mut Option<&mut RelationBuilder>,
    ) -> Result<UnparseWithinStatementResult> {
        if let Some(plan) = node.as_any().downcast_ref::<MockUserDefinedLogicalPlan>() {
            let Statement::Query(input) = unparser.plan_to_sql(&plan.input)? else {
                return Ok(UnparseWithinStatementResult::Unmodified);
            };
            let mut derived_builder = DerivedRelationBuilder::default();
            derived_builder.subquery(input);
            derived_builder.lateral(false);
            if let Some(rel) = relation {
                rel.derived(derived_builder);
            }
        }
        Ok(UnparseWithinStatementResult::Modified)
    }
}

#[test]
fn test_unparse_extension_to_sql() -> Result<()> {
    let dialect = GenericDialect {};
    let statement = Parser::new(&dialect)
        .try_with_sql("SELECT * FROM j1")?
        .parse_statement()?;
    let state = MockSessionState::default();
    let context = MockContextProvider { state };
    let sql_to_rel = SqlToRel::new(&context);
    let plan = sql_to_rel.sql_statement_to_plan(statement)?;

    let extension = MockUserDefinedLogicalPlan { input: plan };
    let extension = LogicalPlan::Extension(Extension {
        node: Arc::new(extension),
    });

    let plan = LogicalPlanBuilder::from(extension)
        .project(vec![col("j1_id").alias("user_id")])?
        .build()?;
    let unparser = Unparser::default().with_extension_unparsers(vec![
        Arc::new(MockSqlUnparser {}),
        Arc::new(UnusedUnparser {}),
    ]);
    let sql = unparser.plan_to_sql(&plan)?;
    assert_snapshot!(
        sql,
        @r#"SELECT j1.j1_id AS user_id FROM (SELECT j1.j1_id, j1.j1_string FROM j1)"#
    );

    if let Some(err) = plan_to_sql(&plan).err() {
        assert_contains!(
            err.to_string(),
            "This feature is not implemented: Unsupported extension node: MockUserDefinedLogicalPlan"
        );
    } else {
        panic!("Expected error")
    }
    Ok(())
}

#[test]
fn test_unparse_optimized_multi_union() -> Result<()> {
    let unparser = Unparser::default();

    let schema = Schema::new(vec![
        Field::new("x", DataType::Int32, false),
        Field::new("y", DataType::Utf8, false),
    ]);

    let dfschema = Arc::new(DFSchema::try_from(schema)?);

    let empty = LogicalPlan::EmptyRelation(EmptyRelation {
        produce_one_row: true,
        schema: dfschema.clone(),
    });

    let plan = LogicalPlan::Union(Union {
        inputs: vec![
            project(empty.clone(), vec![lit(1).alias("x"), lit("a").alias("y")])?.into(),
            project(empty.clone(), vec![lit(1).alias("x"), lit("b").alias("y")])?.into(),
            project(empty.clone(), vec![lit(2).alias("x"), lit("a").alias("y")])?.into(),
            project(empty.clone(), vec![lit(2).alias("x"), lit("c").alias("y")])?.into(),
        ],
        schema: dfschema.clone(),
    });
    assert_snapshot!(
        unparser.plan_to_sql(&plan)?,
        @r#"SELECT 1 AS x, 'a' AS y UNION ALL SELECT 1 AS x, 'b' AS y UNION ALL SELECT 2 AS x, 'a' AS y UNION ALL SELECT 2 AS x, 'c' AS y"#
    );

    let plan = LogicalPlan::Union(Union {
        inputs: vec![project(
            empty.clone(),
            vec![lit(1).alias("x"), lit("a").alias("y")],
        )?
        .into()],
        schema: dfschema.clone(),
    });

    if let Some(err) = plan_to_sql(&plan).err() {
        assert_contains!(err.to_string(), "UNION operator requires at least 2 inputs");
    } else {
        panic!("Expected error")
    }

    Ok(())
}

/// Test unparse the optimized plan from the following SQL:
/// ```
/// SELECT
///   customer_view.c_custkey,
///   customer_view.c_name,
///   customer_view.custkey_plus
/// FROM
///   (
///     SELECT
///       customer.c_custkey,
///       customer.c_name,
///       customer.custkey_plus
///     FROM
///       (
///         SELECT
///           customer.c_custkey,
///           CAST(customer.c_custkey AS BIGINT) + 1 AS custkey_plus,
///           customer.c_name
///         FROM
///           (
///             SELECT
///               customer.c_custkey AS c_custkey,
///               customer.c_name AS c_name
///             FROM
///               customer
///           ) AS customer
///       ) AS customer
///   ) AS customer_view
/// ```
#[test]
fn test_unparse_subquery_alias_with_table_pushdown() -> Result<()> {
    let schema = Schema::new(vec![
        Field::new("c_custkey", DataType::Int32, false),
        Field::new("c_name", DataType::Utf8, false),
    ]);

    let table_scan = table_scan(Some("customer"), &schema, Some(vec![0, 1]))?.build()?;

    let plan = LogicalPlanBuilder::from(table_scan)
        .alias("customer")?
        .project(vec![
            col("customer.c_custkey"),
            cast(col("customer.c_custkey"), DataType::Int64)
                .add(lit(1))
                .alias("custkey_plus"),
            col("customer.c_name"),
        ])?
        .alias("customer")?
        .project(vec![
            col("customer.c_custkey"),
            col("customer.c_name"),
            col("customer.custkey_plus"),
        ])?
        .alias("customer_view")?
        .build()?;

    let unparser = Unparser::default();
    let sql = unparser.plan_to_sql(&plan)?;
    assert_snapshot!(
        sql,
        @r#"SELECT customer_view.c_custkey, customer_view.c_name, customer_view.custkey_plus FROM (SELECT customer.c_custkey, (CAST(customer.c_custkey AS BIGINT) + 1) AS custkey_plus, customer.c_name FROM (SELECT customer.c_custkey, customer.c_name FROM customer AS customer) AS customer) AS customer_view"#
    );
    Ok(())
}

#[test]
fn test_unparse_left_anti_join() -> Result<()> {
    // select t1.d from t1 where c not in (select c from t2)
    let schema = Schema::new(vec![
        Field::new("c", DataType::Int32, false),
        Field::new("d", DataType::Int32, false),
    ]);

    // LeftAnti Join: t1.c = __correlated_sq_1.c
    //   TableScan: t1 projection=[c]
    //   SubqueryAlias: __correlated_sq_1
    //     TableScan: t2 projection=[c]

    let table_scan1 = table_scan(Some("t1"), &schema, Some(vec![0, 1]))?.build()?;
    let table_scan2 = table_scan(Some("t2"), &schema, Some(vec![0]))?.build()?;
    let subquery = subquery_alias(table_scan2, "__correlated_sq_1")?;
    let plan = LogicalPlanBuilder::from(table_scan1)
        .project(vec![col("t1.d")])?
        .join_on(
            subquery,
            datafusion_expr::JoinType::LeftAnti,
            vec![col("t1.c").eq(col("__correlated_sq_1.c"))],
        )?
        .build()?;

    let unparser = Unparser::new(&UnparserPostgreSqlDialect {});
    let sql = unparser.plan_to_sql(&plan)?;
    assert_snapshot!(
        sql,
        @r#"SELECT "t1"."d" FROM "t1" WHERE NOT EXISTS (SELECT 1 FROM "t2" AS "__correlated_sq_1" WHERE ("t1"."c" = "__correlated_sq_1"."c"))"#
    );
    Ok(())
}

#[test]
fn test_unparse_left_semi_join() -> Result<()> {
    // select t1.d from t1 where c in (select c from t2)
    let schema = Schema::new(vec![
        Field::new("c", DataType::Int32, false),
        Field::new("d", DataType::Int32, false),
    ]);

    // LeftSemi Join: t1.c = __correlated_sq_1.c
    //   TableScan: t1 projection=[c]
    //   SubqueryAlias: __correlated_sq_1
    //     TableScan: t2 projection=[c]

    let table_scan1 = table_scan(Some("t1"), &schema, Some(vec![0, 1]))?.build()?;
    let table_scan2 = table_scan(Some("t2"), &schema, Some(vec![0]))?.build()?;
    let subquery = subquery_alias(table_scan2, "__correlated_sq_1")?;
    let plan = LogicalPlanBuilder::from(table_scan1)
        .project(vec![col("t1.d")])?
        .join_on(
            subquery,
            datafusion_expr::JoinType::LeftSemi,
            vec![col("t1.c").eq(col("__correlated_sq_1.c"))],
        )?
        .build()?;

    let unparser = Unparser::new(&UnparserPostgreSqlDialect {});
    let sql = unparser.plan_to_sql(&plan)?;
    assert_snapshot!(
        sql,
        @r#"SELECT "t1"."d" FROM "t1" WHERE EXISTS (SELECT 1 FROM "t2" AS "__correlated_sq_1" WHERE ("t1"."c" = "__correlated_sq_1"."c"))"#
    );
    Ok(())
}

#[test]
fn test_unparse_left_mark_join() -> Result<()> {
    // select t1.d from t1 where t1.d < 0 OR exists (select 1 from t2 where t1.c = t2.c)
    let schema = Schema::new(vec![
        Field::new("c", DataType::Int32, false),
        Field::new("d", DataType::Int32, false),
    ]);
    // Filter: __correlated_sq_1.mark OR t1.d < Int32(0)
    //   Projection: t1.d
    //     LeftMark Join:  Filter: t1.c = __correlated_sq_1.c
    //       TableScan: t1 projection=[c, d]
    //       SubqueryAlias: __correlated_sq_1
    //         TableScan: t2 projection=[c]
    let table_scan1 = table_scan(Some("t1"), &schema, Some(vec![0, 1]))?.build()?;
    let table_scan2 = table_scan(Some("t2"), &schema, Some(vec![0]))?.build()?;
    let subquery = subquery_alias(table_scan2, "__correlated_sq_1")?;
    let plan = LogicalPlanBuilder::from(table_scan1)
        .join_on(
            subquery,
            datafusion_expr::JoinType::LeftMark,
            vec![col("t1.c").eq(col("__correlated_sq_1.c"))],
        )?
        .project(vec![col("t1.d")])?
        .filter(col("mark").or(col("t1.d").lt(lit(0))))?
        .build()?;

    let unparser = Unparser::new(&UnparserPostgreSqlDialect {});
    let sql = unparser.plan_to_sql(&plan)?;
    assert_snapshot!(
        sql,
        @r#"SELECT "t1"."d" FROM "t1" WHERE (EXISTS (SELECT 1 FROM "t2" AS "__correlated_sq_1" WHERE ("t1"."c" = "__correlated_sq_1"."c")) OR ("t1"."d" < 0))"#
    );
    Ok(())
}

#[test]
fn test_unparse_right_semi_join() -> Result<()> {
    // select t2.c, t2.d from t1 right semi join t2 on t1.c = t2.c where t2.c <= 1
    let schema = Schema::new(vec![
        Field::new("c", DataType::Int32, false),
        Field::new("d", DataType::Int32, false),
    ]);
    // Filter: t2.c <= Int64(1)
    //   RightSemi Join: t1.c = t2.c
    //     TableScan: t1 projection=[c, d]
    //     Projection: t2.c, t2.d
    //       TableScan: t2 projection=[c, d]
    let left = table_scan(Some("t1"), &schema, Some(vec![0, 1]))?.build()?;
    let right_table_scan = table_scan(Some("t2"), &schema, Some(vec![0, 1]))?.build()?;
    let right = LogicalPlanBuilder::from(right_table_scan)
        .project(vec![col("c"), col("d")])?
        .build()?;
    let plan = LogicalPlanBuilder::from(left)
        .join(
            right,
            datafusion_expr::JoinType::RightSemi,
            (
                vec![Column::from_qualified_name("t1.c")],
                vec![Column::from_qualified_name("t2.c")],
            ),
            None,
        )?
        .filter(col("t2.c").lt_eq(lit(1i64)))?
        .build()?;
    let unparser = Unparser::new(&UnparserPostgreSqlDialect {});
    let sql = unparser.plan_to_sql(&plan)?;
    assert_snapshot!(
        sql,
        @r#"SELECT "t2"."c", "t2"."d" FROM "t2" WHERE ("t2"."c" <= 1) AND EXISTS (SELECT 1 FROM "t1" WHERE ("t1"."c" = "t2"."c"))"#
    );
    Ok(())
}

#[test]
fn test_unparse_right_anti_join() -> Result<()> {
    // select t2.c, t2.d from t1 right anti join t2 on t1.c = t2.c where t2.c <= 1
    let schema = Schema::new(vec![
        Field::new("c", DataType::Int32, false),
        Field::new("d", DataType::Int32, false),
    ]);
    // Filter: t2.c <= Int64(1)
    //   RightAnti Join: t1.c = t2.c
    //     TableScan: t1 projection=[c, d]
    //     Projection: t2.c, t2.d
    //       TableScan: t2 projection=[c, d]
    let left = table_scan(Some("t1"), &schema, Some(vec![0, 1]))?.build()?;
    let right_table_scan = table_scan(Some("t2"), &schema, Some(vec![0, 1]))?.build()?;
    let right = LogicalPlanBuilder::from(right_table_scan)
        .project(vec![col("c"), col("d")])?
        .build()?;
    let plan = LogicalPlanBuilder::from(left)
        .join(
            right,
            datafusion_expr::JoinType::RightAnti,
            (
                vec![Column::from_qualified_name("t1.c")],
                vec![Column::from_qualified_name("t2.c")],
            ),
            None,
        )?
        .filter(col("t2.c").lt_eq(lit(1i64)))?
        .build()?;
    let unparser = Unparser::new(&UnparserPostgreSqlDialect {});
    let sql = unparser.plan_to_sql(&plan)?;
    assert_snapshot!(
        sql,
        @r#"SELECT "t2"."c", "t2"."d" FROM "t2" WHERE ("t2"."c" <= 1) AND NOT EXISTS (SELECT 1 FROM "t1" WHERE ("t1"."c" = "t2"."c"))"#
    );
    Ok(())
}

#[test]
fn test_unparse_cross_join_with_table_scan_projection() -> Result<()> {
    let schema = Schema::new(vec![
        Field::new("k", DataType::Int32, false),
        Field::new("v", DataType::Int32, false),
    ]);
    // Cross Join:
    //   SubqueryAlias: t1
    //     TableScan: test projection=[v]
    //   SubqueryAlias: t2
    //     TableScan: test projection=[v]
    let table_scan1 = table_scan(Some("test"), &schema, Some(vec![1]))?.build()?;
    let table_scan2 = table_scan(Some("test"), &schema, Some(vec![1]))?.build()?;
    let plan = LogicalPlanBuilder::from(subquery_alias(table_scan1, "t1")?)
        .cross_join(subquery_alias(table_scan2, "t2")?)?
        .build()?;
    let unparser = Unparser::new(&UnparserPostgreSqlDialect {});
    let sql = unparser.plan_to_sql(&plan)?;
    assert_snapshot!(
        sql,
        @r#"SELECT "t1"."v", "t2"."v" FROM "test" AS "t1" CROSS JOIN "test" AS "t2""#
    );
    Ok(())
}

#[test]
fn test_unparse_inner_join_with_table_scan_projection() -> Result<()> {
    let schema = Schema::new(vec![
        Field::new("k", DataType::Int32, false),
        Field::new("v", DataType::Int32, false),
    ]);
    // Inner Join:
    //   SubqueryAlias: t1
    //     TableScan: test projection=[v]
    //   SubqueryAlias: t2
    //     TableScan: test projection=[v]
    let table_scan1 = table_scan(Some("test"), &schema, Some(vec![1]))?.build()?;
    let table_scan2 = table_scan(Some("test"), &schema, Some(vec![1]))?.build()?;
    let plan = LogicalPlanBuilder::from(subquery_alias(table_scan1, "t1")?)
        .join_on(
            subquery_alias(table_scan2, "t2")?,
            datafusion_expr::JoinType::Inner,
            vec![col("t1.v").eq(col("t2.v"))],
        )?
        .build()?;
    let unparser = Unparser::new(&UnparserPostgreSqlDialect {});
    let sql = unparser.plan_to_sql(&plan)?;
    assert_snapshot!(
        sql,
        @r#"SELECT "t1"."v", "t2"."v" FROM "test" AS "t1" INNER JOIN "test" AS "t2" ON ("t1"."v" = "t2"."v")"#
    );
    Ok(())
}

#[test]
fn test_unparse_left_semi_join_with_table_scan_projection() -> Result<()> {
    let schema = Schema::new(vec![
        Field::new("k", DataType::Int32, false),
        Field::new("v", DataType::Int32, false),
    ]);
    // LeftSemi Join:
    //   SubqueryAlias: t1
    //     TableScan: test projection=[v]
    //   SubqueryAlias: t2
    //     TableScan: test projection=[v]
    let table_scan1 = table_scan(Some("test"), &schema, Some(vec![1]))?.build()?;
    let table_scan2 = table_scan(Some("test"), &schema, Some(vec![1]))?.build()?;
    let plan = LogicalPlanBuilder::from(subquery_alias(table_scan1, "t1")?)
        .join_on(
            subquery_alias(table_scan2, "t2")?,
            datafusion_expr::JoinType::LeftSemi,
            vec![col("t1.v").eq(col("t2.v"))],
        )?
        .build()?;
    let unparser = Unparser::new(&UnparserPostgreSqlDialect {});
    let sql = unparser.plan_to_sql(&plan)?;
    assert_snapshot!(
        sql,
        @r#"SELECT "t1"."v" FROM "test" AS "t1" WHERE EXISTS (SELECT 1 FROM "test" AS "t2" WHERE ("t1"."v" = "t2"."v"))"#
    );
    Ok(())
}

#[test]
fn test_like_filter() {
    let statement = generate_round_trip_statement(
        GenericDialect {},
        r#"SELECT first_name FROM person WHERE first_name LIKE '%John%'"#,
    );
    assert_snapshot!(
        statement,
        @"SELECT person.first_name FROM person WHERE person.first_name LIKE '%John%'"
    );
}

#[test]
fn test_ilike_filter() {
    let statement = generate_round_trip_statement(
        GenericDialect {},
        r#"SELECT first_name FROM person WHERE first_name ILIKE '%john%'"#,
    );
    assert_snapshot!(
        statement,
        @"SELECT person.first_name FROM person WHERE person.first_name ILIKE '%john%'"
    );
}

#[test]
fn test_not_like_filter() {
    let statement = generate_round_trip_statement(
        GenericDialect {},
        r#"SELECT first_name FROM person WHERE first_name NOT LIKE 'A%'"#,
    );
    assert_snapshot!(
        statement,
        @"SELECT person.first_name FROM person WHERE person.first_name NOT LIKE 'A%'"
    );
}

#[test]
fn test_not_ilike_filter() {
    let statement = generate_round_trip_statement(
        GenericDialect {},
        r#"SELECT first_name FROM person WHERE first_name NOT ILIKE 'a%'"#,
    );
    assert_snapshot!(
        statement,
        @"SELECT person.first_name FROM person WHERE person.first_name NOT ILIKE 'a%'"
    );
}

#[test]
fn test_like_filter_with_escape() {
    let statement = generate_round_trip_statement(
        GenericDialect {},
        r#"SELECT first_name FROM person WHERE first_name LIKE 'A!_%' ESCAPE '!'"#,
    );
    assert_snapshot!(
        statement,
        @"SELECT person.first_name FROM person WHERE person.first_name LIKE 'A!_%' ESCAPE '!'"
    );
}

#[test]
fn test_not_like_filter_with_escape() {
    let statement = generate_round_trip_statement(
        GenericDialect {},
        r#"SELECT first_name FROM person WHERE first_name NOT LIKE 'A!_%' ESCAPE '!'"#,
    );
    assert_snapshot!(
        statement,
        @"SELECT person.first_name FROM person WHERE person.first_name NOT LIKE 'A!_%' ESCAPE '!'"
    );
}

#[test]
fn test_not_ilike_filter_with_escape() {
    let statement = generate_round_trip_statement(
        GenericDialect {},
        r#"SELECT first_name FROM person WHERE first_name NOT ILIKE 'A!_%' ESCAPE '!'"#,
    );
    assert_snapshot!(
        statement,
        @"SELECT person.first_name FROM person WHERE person.first_name NOT ILIKE 'A!_%' ESCAPE '!'"
    );
}<|MERGE_RESOLUTION|>--- conflicted
+++ resolved
@@ -120,19 +120,17 @@
             "select ta.j1_id from j1 ta where ta.j1_id > 1;",
             "select ta.j1_id, tb.j2_string from j1 ta join j2 tb on (ta.j1_id = tb.j2_id);",
             "select ta.j1_id, tb.j2_string, tc.j3_string from j1 ta join j2 tb on (ta.j1_id = tb.j2_id) join j3 tc on (ta.j1_id = tc.j3_id);",
-            // Commented queries are failing since DF46 upgrade on atempt to convert unparsed ast back to plan. Initial plan to ast (sql) conversion is successful/correct.
-            // `Result::unwrap()` on an `Err` value: Collection([Internal("Not a compound identifier: [Ident { value: \"id\", quote_style: None, span: Span(Location(0,0)..Location(0,0)) }]"), Internal("Not a compound identifier: [Ident { value: \"first_name\", quote_style: None, span: Span(Location(0,0)..Location(0,0)) }]")])
-            // "select * from (select id, first_name from person)",
-            // "select * from (select id, first_name from (select * from person))",
-            // "select id, count(*) as cnt from (select id from person) group by id",
+            "select * from (select id, first_name from person)",
+            "select * from (select id, first_name from (select * from person))",
+            "select id, count(*) as cnt from (select id from person) group by id",
             "select (id-1)/2, count(*) / (sum(id/10)-1) as agg_expr from (select (id-1) as id from person) group by id",
             "select CAST(id/2 as VARCHAR) NOT LIKE 'foo*' from person where NOT EXISTS (select ta.j1_id, tb.j2_string from j1 ta join j2 tb on (ta.j1_id = tb.j2_id))",
             r#"select "First Name" from person_quoted_cols"#,
             "select DISTINCT id FROM person",
             "select DISTINCT on (id) id, first_name from person",
             "select DISTINCT on (id) id, first_name from person order by id",
-            // r#"select id, count("First Name") as cnt from (select id, "First Name" from person_quoted_cols) group by id"#,
-            // "select id, count(*) as cnt from (select p1.id as id from person p1 inner join person p2 on p1.id=p2.id) group by id",
+            r#"select id, count("First Name") as cnt from (select id, "First Name" from person_quoted_cols) group by id"#,
+            "select id, count(*) as cnt from (select p1.id as id from person p1 inner join person p2 on p1.id=p2.id) group by id",
             "select id, count(*), first_name from person group by first_name, id",
             "select id, sum(age), first_name from person group by first_name, id",
             "select id, count(*), first_name
@@ -147,16 +145,16 @@
             group by "Last Name", id
             having count_first_name>5 and count_first_name<10
             order by count_first_name, "Last Name""#,
-            // r#"select p.id, count("First Name") as count_first_name,
-            // "Last Name", sum(qp.id/p.id - (select sum(id) from person_quoted_cols) ) / (select count(*) from person)
-            // from (select id, "First Name", "Last Name" from person_quoted_cols) qp
-            // inner join (select * from person) p
-            // on p.id = qp.id
-            // where p.id!=3 and "First Name"=='test' and qp.id in
-            // (select id from (select id, count(*) from person group by id having count(*) > 0))
-            // group by "Last Name", p.id
-            // having count_first_name>5 and count_first_name<10
-            // order by count_first_name, "Last Name""#,
+            r#"select p.id, count("First Name") as count_first_name,
+            "Last Name", sum(qp.id/p.id - (select sum(id) from person_quoted_cols) ) / (select count(*) from person)
+            from (select id, "First Name", "Last Name" from person_quoted_cols) qp
+            inner join (select * from person) p
+            on p.id = qp.id
+            where p.id!=3 and "First Name"=='test' and qp.id in
+            (select id from (select id, count(*) from person group by id having count(*) > 0))
+            group by "Last Name", p.id
+            having count_first_name>5 and count_first_name<10
+            order by count_first_name, "Last Name""#,
             r#"SELECT j1_string as string FROM j1
             UNION ALL
             SELECT j2_string as string FROM j2"#,
@@ -215,7 +213,7 @@
             "SELECT [1, 2, 3][1]",
             "SELECT left[1] FROM array",
             "SELECT {a:1, b:2}",
-            // SELECT s.a FROM (SELECT {a:1, b:2} AS s)
+            "SELECT s.a FROM (SELECT {a:1, b:2} AS s)",
             "SELECT MAP {'a': 1, 'b': 2}"
     ];
 
@@ -1938,11 +1936,7 @@
     }, {
         assert_snapshot!(
             sql,
-<<<<<<< HEAD
             @r#"SELECT j1.j1_id, j1.j1_string, lochierarchy FROM (SELECT j1.j1_id, j1.j1_string, (grouping(j1.j1_id) + grouping(j1.j1_string)) AS lochierarchy, grouping(j1.j1_string), grouping(j1.j1_id) FROM j1 GROUP BY ROLLUP (j1.j1_id, j1.j1_string) ORDER BY (grouping(j1.j1_id) + grouping(j1.j1_string)) DESC NULLS FIRST, CASE WHEN ((grouping(j1.j1_id) + grouping(j1.j1_string)) = 0) THEN j1.j1_id END ASC NULLS LAST) LIMIT 100"#
-=======
-            @r#"SELECT j1_id, j1_string, lochierarchy FROM (SELECT j1.j1_id, j1.j1_string, (grouping(j1.j1_id) + grouping(j1.j1_string)) AS lochierarchy, grouping(j1.j1_string), grouping(j1.j1_id) FROM j1 GROUP BY ROLLUP (j1.j1_id, j1.j1_string) ORDER BY (grouping(j1.j1_id) + grouping(j1.j1_string)) DESC NULLS FIRST, CASE WHEN ((grouping(j1.j1_id) + grouping(j1.j1_string)) = 0) THEN j1.j1_id END ASC NULLS LAST) LIMIT 100"#
->>>>>>> 4e258ff0
         );
     });
 
