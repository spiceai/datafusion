// Licensed to the Apache Software Foundation (ASF) under one
// or more contributor license agreements.  See the NOTICE file
// distributed with this work for additional information
// regarding copyright ownership.  The ASF licenses this file
// to you under the Apache License, Version 2.0 (the
// "License"); you may not use this file except in compliance
// with the License.  You may obtain a copy of the License at
//
//   http://www.apache.org/licenses/LICENSE-2.0
//
// Unless required by applicable law or agreed to in writing,
// software distributed under the License is distributed on an
// "AS IS" BASIS, WITHOUT WARRANTIES OR CONDITIONS OF ANY
// KIND, either express or implied.  See the License for the
// specific language governing permissions and limitations
// under the License.

use std::sync::Arc;
use std::vec;

use arrow_schema::*;
use datafusion_common::{DFSchema, Result, TableReference};
use datafusion_expr::test::function_stub::{count_udaf, max_udaf, min_udaf, sum_udaf};
use datafusion_expr::{col, lit, table_scan, wildcard, LogicalPlanBuilder};
use datafusion_sql::planner::{ContextProvider, PlannerContext, SqlToRel};
use datafusion_sql::unparser::dialect::{
    DefaultDialect as UnparserDefaultDialect, Dialect as UnparserDialect,
    MySqlDialect as UnparserMySqlDialect, SqliteDialect,
};
use datafusion_sql::unparser::{expr_to_sql, plan_to_sql, Unparser};

use crate::common::{MockContextProvider, MockSessionState};
use datafusion_expr::builder::{
    table_scan_with_filter_and_fetch, table_scan_with_filters,
};
use datafusion_functions::core::planner::CoreFunctionPlanner;
use sqlparser::dialect::{Dialect, GenericDialect, MySqlDialect};
use sqlparser::parser::Parser;

#[test]
fn roundtrip_expr() {
    let tests: Vec<(TableReference, &str, &str)> = vec![
        (TableReference::bare("person"), "age > 35", r#"(age > 35)"#),
        (
            TableReference::bare("person"),
            "id = '10'",
            r#"(id = '10')"#,
        ),
        (
            TableReference::bare("person"),
            "CAST(id AS VARCHAR)",
            r#"CAST(id AS VARCHAR)"#,
        ),
        (
            TableReference::bare("person"),
            "sum((age * 2))",
            r#"sum((age * 2))"#,
        ),
    ];

    let roundtrip = |table, sql: &str| -> Result<String> {
        let dialect = GenericDialect {};
        let sql_expr = Parser::new(&dialect).try_with_sql(sql)?.parse_expr()?;
        let state = MockSessionState::default().with_aggregate_function(sum_udaf());
        let context = MockContextProvider { state };
        let schema = context.get_table_source(table)?.schema();
        let df_schema = DFSchema::try_from(schema.as_ref().clone())?;
        let sql_to_rel = SqlToRel::new(&context);
        let expr =
            sql_to_rel.sql_to_expr(sql_expr, &df_schema, &mut PlannerContext::new())?;

        let ast = expr_to_sql(&expr)?;

        Ok(format!("{}", ast))
    };

    for (table, query, expected) in tests {
        let actual = roundtrip(table, query).unwrap();
        assert_eq!(actual, expected);
    }
}

#[test]
fn roundtrip_statement() -> Result<()> {
    let tests: Vec<&str> = vec![
            "select 1;",
            "select 1 limit 0;",
            "select ta.j1_id from j1 ta join (select 1 as j1_id) tb on ta.j1_id = tb.j1_id;",
            "select ta.j1_id from j1 ta join (select 1 as j1_id) tb using (j1_id);",
            "select ta.j1_id from j1 ta join (select 1 as j1_id) tb on ta.j1_id = tb.j1_id where ta.j1_id > 1;",
            "select ta.j1_id from (select 1 as j1_id) ta;",
            "select ta.j1_id from j1 ta;",
            "select ta.j1_id from j1 ta order by ta.j1_id;",
            "select * from j1 ta order by ta.j1_id, ta.j1_string desc;",
            "select * from j1 limit 10;",
            "select ta.j1_id from j1 ta where ta.j1_id > 1;",
            "select ta.j1_id, tb.j2_string from j1 ta join j2 tb on (ta.j1_id = tb.j2_id);",
            "select ta.j1_id, tb.j2_string, tc.j3_string from j1 ta join j2 tb on (ta.j1_id = tb.j2_id) join j3 tc on (ta.j1_id = tc.j3_id);",
            "select * from (select id, first_name from person)",
            "select * from (select id, first_name from (select * from person))",
            "select id, count(*) as cnt from (select id from person) group by id",
            "select (id-1)/2, count(*) / (sum(id/10)-1) as agg_expr from (select (id-1) as id from person) group by id",
            "select CAST(id/2 as VARCHAR) NOT LIKE 'foo*' from person where NOT EXISTS (select ta.j1_id, tb.j2_string from j1 ta join j2 tb on (ta.j1_id = tb.j2_id))",
            r#"select "First Name" from person_quoted_cols"#,
            "select DISTINCT id FROM person",
            "select DISTINCT on (id) id, first_name from person",
            "select DISTINCT on (id) id, first_name from person order by id",
            r#"select id, count("First Name") as cnt from (select id, "First Name" from person_quoted_cols) group by id"#,
            "select id, count(*) as cnt from (select p1.id as id from person p1 inner join person p2 on p1.id=p2.id) group by id",
            "select id, count(*), first_name from person group by first_name, id",
            "select id, sum(age), first_name from person group by first_name, id",
            "select id, count(*), first_name
            from person
            where id!=3 and first_name=='test'
            group by first_name, id
            having count(*)>5 and count(*)<10
            order by count(*)",
            r#"select id, count("First Name") as count_first_name, "Last Name"
            from person_quoted_cols
            where id!=3 and "First Name"=='test'
            group by "Last Name", id
            having count_first_name>5 and count_first_name<10
            order by count_first_name, "Last Name""#,
            r#"select p.id, count("First Name") as count_first_name,
            "Last Name", sum(qp.id/p.id - (select sum(id) from person_quoted_cols) ) / (select count(*) from person)
            from (select id, "First Name", "Last Name" from person_quoted_cols) qp
            inner join (select * from person) p
            on p.id = qp.id
            where p.id!=3 and "First Name"=='test' and qp.id in
            (select id from (select id, count(*) from person group by id having count(*) > 0))
            group by "Last Name", p.id
            having count_first_name>5 and count_first_name<10
            order by count_first_name, "Last Name""#,
            r#"SELECT j1_string as string FROM j1
            UNION ALL
            SELECT j2_string as string FROM j2"#,
            r#"SELECT j1_string as string FROM j1
            UNION ALL
            SELECT j2_string as string FROM j2
            ORDER BY string DESC
            LIMIT 10"#,
            "SELECT id, count(*) over (PARTITION BY first_name ROWS BETWEEN UNBOUNDED PRECEDING AND UNBOUNDED FOLLOWING),
            last_name, sum(id) over (PARTITION BY first_name ROWS BETWEEN UNBOUNDED PRECEDING AND UNBOUNDED FOLLOWING),
            first_name from person",
            r#"SELECT id, count(distinct id) over (ROWS BETWEEN UNBOUNDED PRECEDING AND UNBOUNDED FOLLOWING),
            sum(id) OVER (PARTITION BY first_name ROWS BETWEEN UNBOUNDED PRECEDING AND UNBOUNDED FOLLOWING) from person"#,
            "SELECT id, sum(id) OVER (PARTITION BY first_name ROWS BETWEEN 5 PRECEDING AND 2 FOLLOWING) from person",
            "WITH t1 AS (SELECT j1_id AS id, j1_string name FROM j1), t2 AS (SELECT j2_id AS id, j2_string name FROM j2) SELECT * FROM t1 JOIN t2 USING (id, name)",
            r#"SELECT id, first_name,
            SUM(id) AS total_sum,
            SUM(id) OVER (PARTITION BY first_name ROWS BETWEEN 5 PRECEDING AND 2 FOLLOWING) AS moving_sum,
            MAX(SUM(id)) OVER (PARTITION BY first_name ROWS BETWEEN UNBOUNDED PRECEDING AND UNBOUNDED FOLLOWING) AS max_total
            FROM person GROUP BY id, first_name"#,
<<<<<<< HEAD
            "SELECT id, first_name, last_name, SUM(id) AS total_sum FROM person GROUP BY ROLLUP(id, first_name, last_name)",
=======
            "WITH w1 AS (SELECT 'a' as col), w2 AS (SELECT 'b' as col), w3 as (SELECT 'c' as col) SELECT * FROM w1 UNION ALL SELECT * FROM w2 UNION ALL SELECT * FROM w3",
            "WITH w1 AS (SELECT 'a' as col), w2 AS (SELECT 'b' as col), w3 as (SELECT 'c' as col), w4 as (SELECT 'd' as col) SELECT * FROM w1 UNION ALL SELECT * FROM w2 UNION ALL SELECT * FROM w3 UNION ALL SELECT * FROM w4",
            "WITH w1 AS (SELECT 'a' as col), w2 AS (SELECT 'b' as col) SELECT * FROM w1 JOIN w2 ON w1.col = w2.col UNION ALL SELECT * FROM w1 JOIN w2 ON w1.col = w2.col UNION ALL SELECT * FROM w1 JOIN w2 ON w1.col = w2.col",
>>>>>>> dc69f7b0
        ];

    // For each test sql string, we transform as follows:
    // sql -> ast::Statement (s1) -> LogicalPlan (p1) -> ast::Statement (s2) -> LogicalPlan (p2)
    // We test not that s1==s2, but rather p1==p2. This ensures that unparser preserves the logical
    // query information of the original sql string and disreguards other differences in syntax or
    // quoting.
    for query in tests {
        let dialect = GenericDialect {};
        let statement = Parser::new(&dialect)
            .try_with_sql(query)?
            .parse_statement()?;
        let state = MockSessionState::default()
            .with_aggregate_function(sum_udaf())
            .with_aggregate_function(count_udaf())
            .with_aggregate_function(max_udaf())
            .with_expr_planner(Arc::new(CoreFunctionPlanner::default()));
        let context = MockContextProvider { state };
        let sql_to_rel = SqlToRel::new(&context);
        let plan = sql_to_rel.sql_statement_to_plan(statement).unwrap();

        let roundtrip_statement = plan_to_sql(&plan)?;

        let actual = format!("{}", &roundtrip_statement);
        println!("roundtrip sql: {actual}");
        println!("plan {}", plan.display_indent());

        let plan_roundtrip = sql_to_rel
            .sql_statement_to_plan(roundtrip_statement.clone())
            .unwrap();

        assert_eq!(plan, plan_roundtrip);
    }

    Ok(())
}

#[test]
fn roundtrip_crossjoin() -> Result<()> {
    let query = "select j1.j1_id, j2.j2_string from j1, j2";

    let dialect = GenericDialect {};
    let statement = Parser::new(&dialect)
        .try_with_sql(query)?
        .parse_statement()?;

    let state = MockSessionState::default()
        .with_expr_planner(Arc::new(CoreFunctionPlanner::default()));

    let context = MockContextProvider { state };
    let sql_to_rel = SqlToRel::new(&context);
    let plan = sql_to_rel.sql_statement_to_plan(statement).unwrap();

    let roundtrip_statement = plan_to_sql(&plan)?;

    let actual = format!("{}", &roundtrip_statement);
    println!("roundtrip sql: {actual}");
    println!("plan {}", plan.display_indent());

    let plan_roundtrip = sql_to_rel
        .sql_statement_to_plan(roundtrip_statement)
        .unwrap();

    let expected = "Projection: j1.j1_id, j2.j2_string\
        \n  Inner Join:  Filter: Boolean(true)\
        \n    TableScan: j1\
        \n    TableScan: j2";

    assert_eq!(format!("{plan_roundtrip}"), expected);

    Ok(())
}

#[test]
fn roundtrip_statement_with_dialect() -> Result<()> {
    struct TestStatementWithDialect {
        sql: &'static str,
        expected: &'static str,
        parser_dialect: Box<dyn Dialect>,
        unparser_dialect: Box<dyn UnparserDialect>,
    }
    let tests: Vec<TestStatementWithDialect> = vec![
        TestStatementWithDialect {
            sql: "select ta.j1_id from j1 ta order by j1_id limit 10;",
            expected:
                "SELECT `ta`.`j1_id` FROM `j1` AS `ta` ORDER BY `ta`.`j1_id` ASC LIMIT 10",
            parser_dialect: Box::new(MySqlDialect {}),
            unparser_dialect: Box::new(UnparserMySqlDialect {}),
        },
        TestStatementWithDialect {
            sql: "select ta.j1_id from j1 ta order by j1_id limit 10;",
            expected: r#"SELECT ta.j1_id FROM j1 AS ta ORDER BY ta.j1_id ASC NULLS LAST LIMIT 10"#,
            parser_dialect: Box::new(GenericDialect {}),
            unparser_dialect: Box::new(UnparserDefaultDialect {}),
        },
        TestStatementWithDialect {
            sql: "SELECT j1_id FROM j1
                  UNION ALL
                  SELECT tb.j2_id as j1_id FROM j2 tb
                  ORDER BY j1_id
                  LIMIT 10;",
            expected: r#"SELECT j1.j1_id FROM j1 UNION ALL SELECT tb.j2_id AS j1_id FROM j2 AS tb ORDER BY j1_id ASC NULLS LAST LIMIT 10"#,
            parser_dialect: Box::new(GenericDialect {}),
            unparser_dialect: Box::new(UnparserDefaultDialect {}),
        },
        // Test query with derived tables that put distinct,sort,limit on the wrong level
        TestStatementWithDialect {
            sql: "SELECT j1_string from j1 order by j1_id",
            expected: r#"SELECT j1.j1_string FROM j1 ORDER BY j1.j1_id ASC NULLS LAST"#,
            parser_dialect: Box::new(GenericDialect {}),
            unparser_dialect: Box::new(UnparserDefaultDialect {}),
        },
        TestStatementWithDialect {
            sql: "SELECT j1_string AS a from j1 order by j1_id",
            expected: r#"SELECT j1.j1_string AS a FROM j1 ORDER BY j1.j1_id ASC NULLS LAST"#,
            parser_dialect: Box::new(GenericDialect {}),
            unparser_dialect: Box::new(UnparserDefaultDialect {}),
        },
        TestStatementWithDialect {
            sql: "SELECT j1_string from j1 join j2 on j1.j1_id = j2.j2_id order by j1_id",
            expected: r#"SELECT j1.j1_string FROM j1 JOIN j2 ON (j1.j1_id = j2.j2_id) ORDER BY j1.j1_id ASC NULLS LAST"#,
            parser_dialect: Box::new(GenericDialect {}),
            unparser_dialect: Box::new(UnparserDefaultDialect {}),
        },
        TestStatementWithDialect {
            sql: "
                SELECT
                  j1_string,
                  j2_string
                FROM
                  (
                    SELECT
                      distinct j1_id,
                      j1_string,
                      j2_string
                    from
                      j1
                      INNER join j2 ON j1.j1_id = j2.j2_id
                    order by
                      j1.j1_id desc
                    limit
                      10
                  ) abc
                ORDER BY
                  abc.j2_string",
            expected: r#"SELECT abc.j1_string, abc.j2_string FROM (SELECT DISTINCT j1.j1_id, j1.j1_string, j2.j2_string FROM j1 JOIN j2 ON (j1.j1_id = j2.j2_id) ORDER BY j1.j1_id DESC NULLS FIRST LIMIT 10) AS abc ORDER BY abc.j2_string ASC NULLS LAST"#,
            parser_dialect: Box::new(GenericDialect {}),
            unparser_dialect: Box::new(UnparserDefaultDialect {}),
        },
        // more tests around subquery/derived table roundtrip
        TestStatementWithDialect {
            sql: "SELECT string_count FROM (
                    SELECT
                        j1_id,
                        min(j2_string)
                    FROM
                        j1 LEFT OUTER JOIN j2 ON
                                    j1_id = j2_id
                    GROUP BY
                        j1_id
                ) AS agg (id, string_count)
            ",
            expected: r#"SELECT agg.string_count FROM (SELECT j1.j1_id, min(j2.j2_string) FROM j1 LEFT JOIN j2 ON (j1.j1_id = j2.j2_id) GROUP BY j1.j1_id) AS agg (id, string_count)"#,
            parser_dialect: Box::new(GenericDialect {}),
            unparser_dialect: Box::new(UnparserDefaultDialect {}),
        },
        TestStatementWithDialect {
            sql: "
                SELECT
                  j1_string,
                  j2_string
                FROM
                  (
                    SELECT
                      j1_id,
                      j1_string,
                      j2_string
                    from
                      j1
                      INNER join j2 ON j1.j1_id = j2.j2_id
                    group by
                      j1_id,
                      j1_string,
                      j2_string
                    order by
                      j1.j1_id desc
                    limit
                      10
                  ) abc
                ORDER BY
                  abc.j2_string",
            expected: r#"SELECT abc.j1_string, abc.j2_string FROM (SELECT j1.j1_id, j1.j1_string, j2.j2_string FROM j1 JOIN j2 ON (j1.j1_id = j2.j2_id) GROUP BY j1.j1_id, j1.j1_string, j2.j2_string ORDER BY j1.j1_id DESC NULLS FIRST LIMIT 10) AS abc ORDER BY abc.j2_string ASC NULLS LAST"#,
            parser_dialect: Box::new(GenericDialect {}),
            unparser_dialect: Box::new(UnparserDefaultDialect {}),
        },
        // Test query that order by columns are not in select columns
        TestStatementWithDialect {
            sql: "
                SELECT
                  j1_string
                FROM
                  (
                    SELECT
                      j1_string,
                      j2_string
                    from
                      j1
                      INNER join j2 ON j1.j1_id = j2.j2_id
                    order by
                      j1.j1_id desc,
                      j2.j2_id desc
                    limit
                      10
                  ) abc
                ORDER BY
                  j2_string",
            expected: r#"SELECT abc.j1_string FROM (SELECT j1.j1_string, j2.j2_string FROM j1 JOIN j2 ON (j1.j1_id = j2.j2_id) ORDER BY j1.j1_id DESC NULLS FIRST, j2.j2_id DESC NULLS FIRST LIMIT 10) AS abc ORDER BY abc.j2_string ASC NULLS LAST"#,
            parser_dialect: Box::new(GenericDialect {}),
            unparser_dialect: Box::new(UnparserDefaultDialect {}),
        },
        TestStatementWithDialect {
            sql: "SELECT id FROM (SELECT j1_id from j1) AS c (id)",
            expected: r#"SELECT c.id FROM (SELECT j1.j1_id FROM j1) AS c (id)"#,
            parser_dialect: Box::new(GenericDialect {}),
            unparser_dialect: Box::new(UnparserDefaultDialect {}),
        },
        TestStatementWithDialect {
            sql: "SELECT id FROM (SELECT j1_id as id from j1) AS c",
            expected: r#"SELECT c.id FROM (SELECT j1.j1_id AS id FROM j1) AS c"#,
            parser_dialect: Box::new(GenericDialect {}),
            unparser_dialect: Box::new(UnparserDefaultDialect {}),
        },
        // Test query that has calculation in derived table with columns
        TestStatementWithDialect {
            sql: "SELECT id FROM (SELECT j1_id + 1 * 3 from j1) AS c (id)",
            expected: r#"SELECT c.id FROM (SELECT (j1.j1_id + (1 * 3)) FROM j1) AS c (id)"#,
            parser_dialect: Box::new(GenericDialect {}),
            unparser_dialect: Box::new(UnparserDefaultDialect {}),
        },
        // Test query that has limit/distinct/order in derived table with columns
        TestStatementWithDialect {
            sql: "SELECT id FROM (SELECT distinct (j1_id + 1 * 3) FROM j1 LIMIT 1) AS c (id)",
            expected: r#"SELECT c.id FROM (SELECT DISTINCT (j1.j1_id + (1 * 3)) FROM j1 LIMIT 1) AS c (id)"#,
            parser_dialect: Box::new(GenericDialect {}),
            unparser_dialect: Box::new(UnparserDefaultDialect {}),
        },
        TestStatementWithDialect {
            sql: "SELECT id FROM (SELECT j1_id + 1 FROM j1 ORDER BY j1_id DESC LIMIT 1) AS c (id)",
            expected: r#"SELECT c.id FROM (SELECT (j1.j1_id + 1) FROM j1 ORDER BY j1.j1_id DESC NULLS FIRST LIMIT 1) AS c (id)"#,
            parser_dialect: Box::new(GenericDialect {}),
            unparser_dialect: Box::new(UnparserDefaultDialect {}),
        },
        TestStatementWithDialect {
            sql: "SELECT id FROM (SELECT CAST((CAST(j1_id as BIGINT) + 1) as int) * 10 FROM j1 LIMIT 1) AS c (id)",
            expected: r#"SELECT c.id FROM (SELECT (CAST((CAST(j1.j1_id AS BIGINT) + 1) AS INTEGER) * 10) FROM j1 LIMIT 1) AS c (id)"#,
            parser_dialect: Box::new(GenericDialect {}),
            unparser_dialect: Box::new(UnparserDefaultDialect {}),
        },
        TestStatementWithDialect {
            sql: "SELECT id FROM (SELECT CAST(j1_id as BIGINT) + 1 FROM j1 ORDER BY j1_id LIMIT 1) AS c (id)",
            expected: r#"SELECT c.id FROM (SELECT (CAST(j1.j1_id AS BIGINT) + 1) FROM j1 ORDER BY j1.j1_id ASC NULLS LAST LIMIT 1) AS c (id)"#,
            parser_dialect: Box::new(GenericDialect {}),
            unparser_dialect: Box::new(UnparserDefaultDialect {}),
        },
        TestStatementWithDialect {
            sql: "SELECT temp_j.id2 FROM (SELECT j1_id, j1_string FROM j1) AS temp_j(id2, string2)",
            expected: r#"SELECT temp_j.id2 FROM (SELECT j1.j1_id, j1.j1_string FROM j1) AS temp_j (id2, string2)"#,
            parser_dialect: Box::new(GenericDialect {}),
            unparser_dialect: Box::new(UnparserDefaultDialect {}),
        },
        TestStatementWithDialect {
            sql: "SELECT temp_j.id2 FROM (SELECT j1_id, j1_string FROM j1) AS temp_j(id2, string2)",
            expected: r#"SELECT `temp_j`.`id2` FROM (SELECT `j1`.`j1_id` AS `id2`, `j1`.`j1_string` AS `string2` FROM `j1`) AS `temp_j`"#,
            parser_dialect: Box::new(GenericDialect {}),
            unparser_dialect: Box::new(SqliteDialect {}),
        },
        TestStatementWithDialect {
            sql: "SELECT * FROM (SELECT j1_id + 1 FROM j1) AS temp_j(id2)",
            expected: r#"SELECT * FROM (SELECT (`j1`.`j1_id` + 1) AS `id2` FROM `j1`) AS `temp_j`"#,
            parser_dialect: Box::new(GenericDialect {}),
            unparser_dialect: Box::new(SqliteDialect {}),
        },
        TestStatementWithDialect {
            sql: "SELECT * FROM (SELECT j1_id FROM j1 LIMIT 1) AS temp_j(id2)",
            expected: r#"SELECT * FROM (SELECT `j1`.`j1_id` AS `id2` FROM `j1` LIMIT 1) AS `temp_j`"#,
            parser_dialect: Box::new(GenericDialect {}),
            unparser_dialect: Box::new(SqliteDialect {}),
        },
    ];

    for query in tests {
        let statement = Parser::new(&*query.parser_dialect)
            .try_with_sql(query.sql)?
            .parse_statement()?;

        let state = MockSessionState::default()
            .with_aggregate_function(max_udaf())
            .with_aggregate_function(min_udaf())
            .with_expr_planner(Arc::new(CoreFunctionPlanner::default()));

        let context = MockContextProvider { state };
        let sql_to_rel = SqlToRel::new(&context);
        let plan = sql_to_rel
            .sql_statement_to_plan(statement)
            .unwrap_or_else(|e| panic!("Failed to parse sql: {}\n{e}", query.sql));

        let unparser = Unparser::new(&*query.unparser_dialect);
        let roundtrip_statement = unparser.plan_to_sql(&plan)?;

        let actual = format!("{}", &roundtrip_statement);
        println!("roundtrip sql: {actual}");
        println!("plan {}", plan.display_indent());

        assert_eq!(query.expected, actual);
    }

    Ok(())
}

#[test]
fn test_unnest_logical_plan() -> Result<()> {
    let query = "select unnest(struct_col), unnest(array_col), struct_col, array_col from unnest_table";

    let dialect = GenericDialect {};
    let statement = Parser::new(&dialect)
        .try_with_sql(query)?
        .parse_statement()?;

    let context = MockContextProvider {
        state: MockSessionState::default(),
    };
    let sql_to_rel = SqlToRel::new(&context);
    let plan = sql_to_rel.sql_statement_to_plan(statement).unwrap();

    let expected = "Projection: UNNEST(unnest_table.struct_col).field1, UNNEST(unnest_table.struct_col).field2, UNNEST(unnest_table.array_col), unnest_table.struct_col, unnest_table.array_col\
    \n  Unnest: lists[UNNEST(unnest_table.array_col)] structs[UNNEST(unnest_table.struct_col)]\
    \n    Projection: unnest_table.struct_col AS UNNEST(unnest_table.struct_col), unnest_table.array_col AS UNNEST(unnest_table.array_col), unnest_table.struct_col, unnest_table.array_col\
    \n      TableScan: unnest_table";

    assert_eq!(format!("{plan}"), expected);

    Ok(())
}

#[test]
fn test_table_references_in_plan_to_sql() {
    fn test(table_name: &str, expected_sql: &str) {
        let schema = Schema::new(vec![
            Field::new("id", DataType::Utf8, false),
            Field::new("value", DataType::Utf8, false),
        ]);
        let plan = table_scan(Some(table_name), &schema, None)
            .unwrap()
            .project(vec![col("id"), col("value")])
            .unwrap()
            .build()
            .unwrap();
        let sql = plan_to_sql(&plan).unwrap();

        assert_eq!(format!("{}", sql), expected_sql)
    }

    test("catalog.schema.table", "SELECT catalog.\"schema\".\"table\".id, catalog.\"schema\".\"table\".\"value\" FROM catalog.\"schema\".\"table\"");
    test("schema.table", "SELECT \"schema\".\"table\".id, \"schema\".\"table\".\"value\" FROM \"schema\".\"table\"");
    test(
        "table",
        "SELECT \"table\".id, \"table\".\"value\" FROM \"table\"",
    );
}

#[test]
fn test_table_scan_with_no_projection_in_plan_to_sql() {
    fn test(table_name: &str, expected_sql: &str) {
        let schema = Schema::new(vec![
            Field::new("id", DataType::Utf8, false),
            Field::new("value", DataType::Utf8, false),
        ]);

        let plan = table_scan(Some(table_name), &schema, None)
            .unwrap()
            .build()
            .unwrap();
        let sql = plan_to_sql(&plan).unwrap();
        assert_eq!(format!("{}", sql), expected_sql)
    }

    test(
        "catalog.schema.table",
        "SELECT * FROM catalog.\"schema\".\"table\"",
    );
    test("schema.table", "SELECT * FROM \"schema\".\"table\"");
    test("table", "SELECT * FROM \"table\"");
}

#[test]
fn test_pretty_roundtrip() -> Result<()> {
    let schema = Schema::new(vec![
        Field::new("id", DataType::Utf8, false),
        Field::new("age", DataType::Utf8, false),
    ]);

    let df_schema = DFSchema::try_from(schema)?;

    let context = MockContextProvider {
        state: MockSessionState::default(),
    };
    let sql_to_rel = SqlToRel::new(&context);

    let unparser = Unparser::default().with_pretty(true);

    let sql_to_pretty_unparse = vec![
        ("((id < 5) OR (age = 8))", "id < 5 OR age = 8"),
        ("((id + 5) * (age * 8))", "(id + 5) * age * 8"),
        ("(3 + (5 * 6) * 3)", "3 + 5 * 6 * 3"),
        ("((3 * (5 + 6)) * 3)", "3 * (5 + 6) * 3"),
        ("((3 AND (5 OR 6)) * 3)", "(3 AND (5 OR 6)) * 3"),
        ("((3 + (5 + 6)) * 3)", "(3 + 5 + 6) * 3"),
        ("((3 + (5 + 6)) + 3)", "3 + 5 + 6 + 3"),
        ("3 + 5 + 6 + 3", "3 + 5 + 6 + 3"),
        ("3 + (5 + (6 + 3))", "3 + 5 + 6 + 3"),
        ("3 + ((5 + 6) + 3)", "3 + 5 + 6 + 3"),
        ("(3 + 5) + (6 + 3)", "3 + 5 + 6 + 3"),
        ("((3 + 5) + (6 + 3))", "3 + 5 + 6 + 3"),
        (
            "((id > 10) OR (age BETWEEN 10 AND 20))",
            "id > 10 OR age BETWEEN 10 AND 20",
        ),
        (
            "((id > 10) * (age BETWEEN 10 AND 20))",
            "(id > 10) * (age BETWEEN 10 AND 20)",
        ),
        ("id - (age - 8)", "id - (age - 8)"),
        ("((id - age) - 8)", "id - age - 8"),
        ("(id OR (age - 8))", "id OR age - 8"),
        ("(id / (age - 8))", "id / (age - 8)"),
        ("((id / age) * 8)", "id / age * 8"),
        ("((age + 10) < 20) IS TRUE", "(age + 10 < 20) IS TRUE"),
        (
            "(20 > (age + 5)) IS NOT FALSE",
            "(20 > age + 5) IS NOT FALSE",
        ),
        ("(true AND false) IS FALSE", "(true AND false) IS FALSE"),
        ("true AND (false IS FALSE)", "true AND false IS FALSE"),
    ];

    for (sql, pretty) in sql_to_pretty_unparse.iter() {
        let sql_expr = Parser::new(&GenericDialect {})
            .try_with_sql(sql)?
            .parse_expr()?;
        let expr =
            sql_to_rel.sql_to_expr(sql_expr, &df_schema, &mut PlannerContext::new())?;
        let round_trip_sql = unparser.expr_to_sql(&expr)?.to_string();
        assert_eq!(pretty.to_string(), round_trip_sql);

        // verify that the pretty string parses to the same underlying Expr
        let pretty_sql_expr = Parser::new(&GenericDialect {})
            .try_with_sql(pretty)?
            .parse_expr()?;

        let pretty_expr = sql_to_rel.sql_to_expr(
            pretty_sql_expr,
            &df_schema,
            &mut PlannerContext::new(),
        )?;

        assert_eq!(expr.to_string(), pretty_expr.to_string());
    }

    Ok(())
}

fn sql_round_trip(query: &str, expect: &str) {
    let statement = Parser::new(&GenericDialect {})
        .try_with_sql(query)
        .unwrap()
        .parse_statement()
        .unwrap();

    let context = MockContextProvider {
        state: MockSessionState::default(),
    };
    let sql_to_rel = SqlToRel::new(&context);
    let plan = sql_to_rel.sql_statement_to_plan(statement).unwrap();

    let roundtrip_statement = plan_to_sql(&plan).unwrap();
    assert_eq!(roundtrip_statement.to_string(), expect);
}

#[test]
fn test_table_scan_pushdown() -> Result<()> {
    let schema = Schema::new(vec![
        Field::new("id", DataType::Utf8, false),
        Field::new("age", DataType::Utf8, false),
    ]);

    let scan_with_projection =
        table_scan(Some("t1"), &schema, Some(vec![0, 1]))?.build()?;
    let scan_with_projection = plan_to_sql(&scan_with_projection)?;
    assert_eq!(
        format!("{}", scan_with_projection),
        "SELECT t1.id, t1.age FROM t1"
    );

    let scan_with_no_projection = table_scan(Some("t1"), &schema, None)?.build()?;
    let scan_with_no_projection = plan_to_sql(&scan_with_no_projection)?;
    assert_eq!(format!("{}", scan_with_no_projection), "SELECT * FROM t1");

    let table_scan_with_projection_alias =
        table_scan(Some("t1"), &schema, Some(vec![0, 1]))?
            .alias("ta")?
            .build()?;
    let table_scan_with_projection_alias =
        plan_to_sql(&table_scan_with_projection_alias)?;
    assert_eq!(
        format!("{}", table_scan_with_projection_alias),
        "SELECT ta.id, ta.age FROM t1 AS ta"
    );

    let table_scan_with_no_projection_alias = table_scan(Some("t1"), &schema, None)?
        .alias("ta")?
        .build()?;
    let table_scan_with_no_projection_alias =
        plan_to_sql(&table_scan_with_no_projection_alias)?;
    assert_eq!(
        format!("{}", table_scan_with_no_projection_alias),
        "SELECT * FROM t1 AS ta"
    );

    let query_from_table_scan_with_projection = LogicalPlanBuilder::from(
        table_scan(Some("t1"), &schema, Some(vec![0, 1]))?.build()?,
    )
    .project(vec![wildcard()])?
    .build()?;
    let query_from_table_scan_with_projection =
        plan_to_sql(&query_from_table_scan_with_projection)?;
    assert_eq!(
        format!("{}", query_from_table_scan_with_projection),
        "SELECT * FROM (SELECT t1.id, t1.age FROM t1)"
    );

    let table_scan_with_filter = table_scan_with_filters(
        Some("t1"),
        &schema,
        None,
        vec![col("id").gt(col("age"))],
    )?
    .build()?;
    let table_scan_with_filter = plan_to_sql(&table_scan_with_filter)?;
    assert_eq!(
        format!("{}", table_scan_with_filter),
        "SELECT * FROM t1 WHERE (t1.id > t1.age)"
    );

    let table_scan_with_two_filter = table_scan_with_filters(
        Some("t1"),
        &schema,
        None,
        vec![col("id").gt(lit(1)), col("age").lt(lit(2))],
    )?
    .build()?;
    let table_scan_with_two_filter = plan_to_sql(&table_scan_with_two_filter)?;
    assert_eq!(
        format!("{}", table_scan_with_two_filter),
        "SELECT * FROM t1 WHERE ((t1.id > 1) AND (t1.age < 2))"
    );

    // TODO: support filters for table scan with alias. Enable this test after #12368 issue is fixed
    // see the issue: https://github.com/apache/datafusion/issues/12368
    // let table_scan_with_filter_alias = table_scan_with_filters(
    //     Some("t1"),
    //     &schema,
    //     None,
    //     vec![col("id").gt(col("age"))],
    // )?.alias("ta")?.build()?;
    // let table_scan_with_filter_alias = plan_to_sql(&table_scan_with_filter_alias)?;
    // assert_eq!(
    //     format!("{}", table_scan_with_filter_alias),
    //     "SELECT * FROM t1 AS ta WHERE (ta.id > ta.age)"
    // );

    let table_scan_with_projection_and_filter = table_scan_with_filters(
        Some("t1"),
        &schema,
        Some(vec![0, 1]),
        vec![col("id").gt(col("age"))],
    )?
    .build()?;
    let table_scan_with_projection_and_filter =
        plan_to_sql(&table_scan_with_projection_and_filter)?;
    assert_eq!(
        format!("{}", table_scan_with_projection_and_filter),
        "SELECT t1.id, t1.age FROM t1 WHERE (t1.id > t1.age)"
    );

    let table_scan_with_inline_fetch =
        table_scan_with_filter_and_fetch(Some("t1"), &schema, None, vec![], Some(10))?
            .build()?;
    let table_scan_with_inline_fetch = plan_to_sql(&table_scan_with_inline_fetch)?;
    assert_eq!(
        format!("{}", table_scan_with_inline_fetch),
        "SELECT * FROM t1 LIMIT 10"
    );

    let table_scan_with_projection_and_inline_fetch = table_scan_with_filter_and_fetch(
        Some("t1"),
        &schema,
        Some(vec![0, 1]),
        vec![],
        Some(10),
    )?
    .build()?;
    let table_scan_with_projection_and_inline_fetch =
        plan_to_sql(&table_scan_with_projection_and_inline_fetch)?;
    assert_eq!(
        format!("{}", table_scan_with_projection_and_inline_fetch),
        "SELECT t1.id, t1.age FROM t1 LIMIT 10"
    );

    let table_scan_with_all = table_scan_with_filter_and_fetch(
        Some("t1"),
        &schema,
        Some(vec![0, 1]),
        vec![col("id").gt(col("age"))],
        Some(10),
    )?
    .build()?;
    let table_scan_with_all = plan_to_sql(&table_scan_with_all)?;
    assert_eq!(
        format!("{}", table_scan_with_all),
        "SELECT t1.id, t1.age FROM t1 WHERE (t1.id > t1.age) LIMIT 10"
    );
    Ok(())
}

#[test]
fn test_interval_lhs_eq() {
    sql_round_trip(
        "select interval '2 seconds' = interval '2 seconds'",
        "SELECT (INTERVAL '2.000000000 SECS' = INTERVAL '2.000000000 SECS')",
    );
}

#[test]
fn test_interval_lhs_lt() {
    sql_round_trip(
        "select interval '2 seconds' < interval '2 seconds'",
        "SELECT (INTERVAL '2.000000000 SECS' < INTERVAL '2.000000000 SECS')",
    );
}<|MERGE_RESOLUTION|>--- conflicted
+++ resolved
@@ -151,13 +151,10 @@
             SUM(id) OVER (PARTITION BY first_name ROWS BETWEEN 5 PRECEDING AND 2 FOLLOWING) AS moving_sum,
             MAX(SUM(id)) OVER (PARTITION BY first_name ROWS BETWEEN UNBOUNDED PRECEDING AND UNBOUNDED FOLLOWING) AS max_total
             FROM person GROUP BY id, first_name"#,
-<<<<<<< HEAD
             "SELECT id, first_name, last_name, SUM(id) AS total_sum FROM person GROUP BY ROLLUP(id, first_name, last_name)",
-=======
             "WITH w1 AS (SELECT 'a' as col), w2 AS (SELECT 'b' as col), w3 as (SELECT 'c' as col) SELECT * FROM w1 UNION ALL SELECT * FROM w2 UNION ALL SELECT * FROM w3",
             "WITH w1 AS (SELECT 'a' as col), w2 AS (SELECT 'b' as col), w3 as (SELECT 'c' as col), w4 as (SELECT 'd' as col) SELECT * FROM w1 UNION ALL SELECT * FROM w2 UNION ALL SELECT * FROM w3 UNION ALL SELECT * FROM w4",
             "WITH w1 AS (SELECT 'a' as col), w2 AS (SELECT 'b' as col) SELECT * FROM w1 JOIN w2 ON w1.col = w2.col UNION ALL SELECT * FROM w1 JOIN w2 ON w1.col = w2.col UNION ALL SELECT * FROM w1 JOIN w2 ON w1.col = w2.col",
->>>>>>> dc69f7b0
         ];
 
     // For each test sql string, we transform as follows:
