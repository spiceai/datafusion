# Licensed to the Apache Software Foundation (ASF) under one
# or more contributor license agreements.  See the NOTICE file
# distributed with this work for additional information
# regarding copyright ownership.  The ASF licenses this file
# to you under the Apache License, Version 2.0 (the
# "License"); you may not use this file except in compliance
# with the License.  You may obtain a copy of the License at
#
#   http://www.apache.org/licenses/LICENSE-2.0
#
# Unless required by applicable law or agreed to in writing,
# software distributed under the License is distributed on an
# "AS IS" BASIS, WITHOUT WARRANTIES OR CONDITIONS OF ANY
# KIND, either express or implied.  See the License for the
# specific language governing permissions and limitations
# under the License.

[package]
name = "datafusion-catalog-listing"
description = "datafusion-catalog-listing"
authors.workspace = true
edition.workspace = true
homepage.workspace = true
license.workspace = true
readme.workspace = true
repository.workspace = true
rust-version.workspace = true
version.workspace = true

[package.metadata.docs.rs]
all-features = true

[dependencies]
arrow = { workspace = true }
async-trait = { workspace = true }
datafusion-catalog = { workspace = true }
datafusion-common = { workspace = true, features = ["object_store"] }
datafusion-datasource = { workspace = true }
datafusion-execution = { workspace = true }
datafusion-expr = { workspace = true }
datafusion-physical-expr = { workspace = true }
datafusion-physical-expr-common = { workspace = true }
datafusion-physical-plan = { workspace = true }
datafusion-session = { workspace = true }
futures = { workspace = true }
log = { workspace = true }
object_store = { workspace = true }
tokio = { workspace = true }

[dev-dependencies]
<<<<<<< HEAD
=======
chrono = { workspace = true }
tempfile = { workspace = true }
>>>>>>> 4e258ff0

[lints]
workspace = true

[lib]
name = "datafusion_catalog_listing"
path = "src/mod.rs"<|MERGE_RESOLUTION|>--- conflicted
+++ resolved
@@ -48,11 +48,8 @@
 tokio = { workspace = true }
 
 [dev-dependencies]
-<<<<<<< HEAD
-=======
 chrono = { workspace = true }
 tempfile = { workspace = true }
->>>>>>> 4e258ff0
 
 [lints]
 workspace = true
