--- conflicted
+++ resolved
@@ -79,13 +79,10 @@
         file_opener: Arc<dyn FileOpener>,
         metrics: &ExecutionPlanMetricsSet,
     ) -> Result<Self> {
-<<<<<<< HEAD
         let projected_schema = config.projected_schema();
         let pc_projector = PartitionColumnProjector::new(
-=======
         let (projected_schema, ..) = config.project();
         let col_projector = ExtendedColumnProjector::new(
->>>>>>> 4e258ff0
             Arc::clone(&projected_schema),
             &config
                 .table_partition_cols
